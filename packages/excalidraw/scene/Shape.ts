import type { Drawable, Options } from "roughjs/bin/core";
import type { RoughGenerator } from "roughjs/bin/generator";
import { getDiamondPoints, getArrowheadPoints } from "../element";
import type { ElementShapes } from "./types";
import type {
  ExcalidrawElement,
  NonDeletedExcalidrawElement,
  ExcalidrawSelectionElement,
  ExcalidrawLinearElement,
  Arrowhead,
} from "../element/types";
import { isPathALoop, getCornerRadius } from "../math";
import { generateFreeDrawShape } from "../renderer/renderElement";
import { isTransparent, assertNever } from "../utils";
import { simplify } from "points-on-curve";
import { ROUGHNESS } from "../constants";
import {
  isArrowElement,
  isEmbeddableElement,
  isIframeElement,
  isIframeLikeElement,
  isLinearElement,
} from "../element/typeChecks";
import { canChangeRoundness } from "./comparisons";
<<<<<<< HEAD
import { EmbedsValidationStatus, LocalPoint } from "../types";
import { calculateElbowArrowJointPoints } from "../element/arrow/routing";
=======
import type { EmbedsValidationStatus } from "../types";
>>>>>>> 1ed98f9c

const getDashArrayDashed = (strokeWidth: number) => [8, 8 + strokeWidth];

const getDashArrayDotted = (strokeWidth: number) => [1.5, 6 + strokeWidth];

function adjustRoughness(element: ExcalidrawElement): number {
  const roughness = element.roughness;

  const maxSize = Math.max(element.width, element.height);
  const minSize = Math.min(element.width, element.height);

  // don't reduce roughness if
  if (
    // both sides relatively big
    (minSize >= 20 && maxSize >= 50) ||
    // is round & both sides above 15px
    (minSize >= 15 &&
      !!element.roundness &&
      canChangeRoundness(element.type)) ||
    // relatively long linear element
    (isLinearElement(element) && maxSize >= 50)
  ) {
    return roughness;
  }

  return Math.min(roughness / (maxSize < 10 ? 3 : 2), 2.5);
}

export const generateRoughOptions = (
  element: ExcalidrawElement,
  continuousPath = false,
): Options => {
  const options: Options = {
    seed: element.seed,
    strokeLineDash:
      element.strokeStyle === "dashed"
        ? getDashArrayDashed(element.strokeWidth)
        : element.strokeStyle === "dotted"
        ? getDashArrayDotted(element.strokeWidth)
        : undefined,
    // for non-solid strokes, disable multiStroke because it tends to make
    // dashes/dots overlay each other
    disableMultiStroke: element.strokeStyle !== "solid",
    // for non-solid strokes, increase the width a bit to make it visually
    // similar to solid strokes, because we're also disabling multiStroke
    strokeWidth:
      element.strokeStyle !== "solid"
        ? element.strokeWidth + 0.5
        : element.strokeWidth,
    // when increasing strokeWidth, we must explicitly set fillWeight and
    // hachureGap because if not specified, roughjs uses strokeWidth to
    // calculate them (and we don't want the fills to be modified)
    fillWeight: element.strokeWidth / 2,
    hachureGap: element.strokeWidth * 4,
    roughness: adjustRoughness(element),
    stroke: element.strokeColor,
    preserveVertices:
      continuousPath || element.roughness < ROUGHNESS.cartoonist,
  };

  switch (element.type) {
    case "rectangle":
    case "iframe":
    case "embeddable":
    case "diamond":
    case "ellipse": {
      options.fillStyle = element.fillStyle;
      options.fill = isTransparent(element.backgroundColor)
        ? undefined
        : element.backgroundColor;
      if (element.type === "ellipse") {
        options.curveFitting = 1;
      }
      return options;
    }
    case "line":
    case "freedraw": {
      if (isPathALoop(element.points)) {
        options.fillStyle = element.fillStyle;
        options.fill =
          element.backgroundColor === "transparent"
            ? undefined
            : element.backgroundColor;
      }
      return options;
    }
    case "arrow":
      return options;
    default: {
      throw new Error(`Unimplemented type ${element.type}`);
    }
  }
};

const modifyIframeLikeForRoughOptions = (
  element: NonDeletedExcalidrawElement,
  isExporting: boolean,
  embedsValidationStatus: EmbedsValidationStatus | null,
) => {
  if (
    isIframeLikeElement(element) &&
    (isExporting ||
      (isEmbeddableElement(element) &&
        embedsValidationStatus?.get(element.id) !== true)) &&
    isTransparent(element.backgroundColor) &&
    isTransparent(element.strokeColor)
  ) {
    return {
      ...element,
      roughness: 0,
      backgroundColor: "#d3d3d3",
      fillStyle: "solid",
    } as const;
  } else if (isIframeElement(element)) {
    return {
      ...element,
      strokeColor: isTransparent(element.strokeColor)
        ? "#000000"
        : element.strokeColor,
      backgroundColor: isTransparent(element.backgroundColor)
        ? "#f4f4f6"
        : element.backgroundColor,
    };
  }
  return element;
};

const getArrowheadShapes = (
  element: ExcalidrawLinearElement,
  shape: Drawable[],
  position: "start" | "end",
  arrowhead: Arrowhead,
  generator: RoughGenerator,
  options: Options,
  canvasBackgroundColor: string,
) => {
  const arrowheadPoints = getArrowheadPoints(
    element,
    shape,
    position,
    arrowhead,
  );

  if (arrowheadPoints === null) {
    return [];
  }

  switch (arrowhead) {
    case "dot":
    case "circle":
    case "circle_outline": {
      const [x, y, diameter] = arrowheadPoints;

      // always use solid stroke for arrowhead
      delete options.strokeLineDash;

      return [
        generator.circle(x, y, diameter, {
          ...options,
          fill:
            arrowhead === "circle_outline"
              ? canvasBackgroundColor
              : element.strokeColor,

          fillStyle: "solid",
          stroke: element.strokeColor,
          roughness: Math.min(0.5, options.roughness || 0),
        }),
      ];
    }
    case "triangle":
    case "triangle_outline": {
      const [x, y, x2, y2, x3, y3] = arrowheadPoints;

      // always use solid stroke for arrowhead
      delete options.strokeLineDash;

      return [
        generator.polygon(
          [
            [x, y],
            [x2, y2],
            [x3, y3],
            [x, y],
          ],
          {
            ...options,
            fill:
              arrowhead === "triangle_outline"
                ? canvasBackgroundColor
                : element.strokeColor,
            fillStyle: "solid",
            roughness: Math.min(1, options.roughness || 0),
          },
        ),
      ];
    }
    case "diamond":
    case "diamond_outline": {
      const [x, y, x2, y2, x3, y3, x4, y4] = arrowheadPoints;

      // always use solid stroke for arrowhead
      delete options.strokeLineDash;

      return [
        generator.polygon(
          [
            [x, y],
            [x2, y2],
            [x3, y3],
            [x4, y4],
            [x, y],
          ],
          {
            ...options,
            fill:
              arrowhead === "diamond_outline"
                ? canvasBackgroundColor
                : element.strokeColor,
            fillStyle: "solid",
            roughness: Math.min(1, options.roughness || 0),
          },
        ),
      ];
    }
    case "bar":
    case "arrow":
    default: {
      const [x2, y2, x3, y3, x4, y4] = arrowheadPoints;

      if (element.strokeStyle === "dotted") {
        // for dotted arrows caps, reduce gap to make it more legible
        const dash = getDashArrayDotted(element.strokeWidth - 1);
        options.strokeLineDash = [dash[0], dash[1] - 1];
      } else {
        // for solid/dashed, keep solid arrow cap
        delete options.strokeLineDash;
      }
      options.roughness = Math.min(1, options.roughness || 0);
      return [
        generator.line(x3, y3, x2, y2, options),
        generator.line(x4, y4, x2, y2, options),
      ];
    }
  }
};

/**
 * Generates the roughjs shape for given element.
 *
 * Low-level. Use `ShapeCache.generateElementShape` instead.
 *
 * @private
 */
export const _generateElementShape = (
  element: Exclude<NonDeletedExcalidrawElement, ExcalidrawSelectionElement>,
  generator: RoughGenerator,
  {
    isExporting,
    canvasBackgroundColor,
    embedsValidationStatus,
  }: {
    isExporting: boolean;
    canvasBackgroundColor: string;
    embedsValidationStatus: EmbedsValidationStatus | null;
  },
): Drawable | Drawable[] | null => {
  switch (element.type) {
    case "rectangle":
    case "iframe":
    case "embeddable": {
      let shape: ElementShapes[typeof element.type];
      // this is for rendering the stroke/bg of the embeddable, especially
      // when the src url is not set

      if (element.roundness) {
        const w = element.width;
        const h = element.height;
        const r = getCornerRadius(Math.min(w, h), element);
        shape = generator.path(
          `M ${r} 0 L ${w - r} 0 Q ${w} 0, ${w} ${r} L ${w} ${
            h - r
          } Q ${w} ${h}, ${w - r} ${h} L ${r} ${h} Q 0 ${h}, 0 ${
            h - r
          } L 0 ${r} Q 0 0, ${r} 0`,
          generateRoughOptions(
            modifyIframeLikeForRoughOptions(
              element,
              isExporting,
              embedsValidationStatus,
            ),
            true,
          ),
        );
      } else {
        shape = generator.rectangle(
          0,
          0,
          element.width,
          element.height,
          generateRoughOptions(
            modifyIframeLikeForRoughOptions(
              element,
              isExporting,
              embedsValidationStatus,
            ),
            false,
          ),
        );
      }
      return shape;
    }
    case "diamond": {
      let shape: ElementShapes[typeof element.type];

      const [topX, topY, rightX, rightY, bottomX, bottomY, leftX, leftY] =
        getDiamondPoints(element);
      if (element.roundness) {
        const verticalRadius = getCornerRadius(Math.abs(topX - leftX), element);

        const horizontalRadius = getCornerRadius(
          Math.abs(rightY - topY),
          element,
        );

        shape = generator.path(
          `M ${topX + verticalRadius} ${topY + horizontalRadius} L ${
            rightX - verticalRadius
          } ${rightY - horizontalRadius}
            C ${rightX} ${rightY}, ${rightX} ${rightY}, ${
            rightX - verticalRadius
          } ${rightY + horizontalRadius}
            L ${bottomX + verticalRadius} ${bottomY - horizontalRadius}
            C ${bottomX} ${bottomY}, ${bottomX} ${bottomY}, ${
            bottomX - verticalRadius
          } ${bottomY - horizontalRadius}
            L ${leftX + verticalRadius} ${leftY + horizontalRadius}
            C ${leftX} ${leftY}, ${leftX} ${leftY}, ${leftX + verticalRadius} ${
            leftY - horizontalRadius
          }
            L ${topX - verticalRadius} ${topY + horizontalRadius}
            C ${topX} ${topY}, ${topX} ${topY}, ${topX + verticalRadius} ${
            topY + horizontalRadius
          }`,
          generateRoughOptions(element, true),
        );
      } else {
        shape = generator.polygon(
          [
            [topX, topY],
            [rightX, rightY],
            [bottomX, bottomY],
            [leftX, leftY],
          ],
          generateRoughOptions(element),
        );
      }
      return shape;
    }
    case "ellipse": {
      const shape: ElementShapes[typeof element.type] = generator.ellipse(
        element.width / 2,
        element.height / 2,
        element.width,
        element.height,
        generateRoughOptions(element),
      );
      return shape;
    }
    case "line":
    case "arrow": {
      let shape: ElementShapes[typeof element.type];
      const options = generateRoughOptions(element);

      // points array can be empty in the beginning, so it is important to add
      // initial position to it
      let points = element.points.length
        ? element.points
        : ([[0, 0]] as LocalPoint[]);

      if (isArrowElement(element) && element.elbowed) {
        points = calculateElbowArrowJointPoints(element);
      }

      // curve is always the first element
      // this simplifies finding the curve for an element
      if (!element.roundness) {
        if (options.fill) {
          shape = [generator.polygon(points as [number, number][], options)];
        } else {
          shape = [generator.linearPath(points as [number, number][], options)];
        }
      } else {
        shape = [generator.curve(points as [number, number][], options)];
      }

      // add lines only in arrow
      if (element.type === "arrow") {
        const { startArrowhead = null, endArrowhead = "arrow" } = element;

        if (startArrowhead !== null) {
          const shapes = getArrowheadShapes(
            element,
            shape,
            "start",
            startArrowhead,
            generator,
            options,
            canvasBackgroundColor,
          );
          shape.push(...shapes);
        }

        if (endArrowhead !== null) {
          if (endArrowhead === undefined) {
            // Hey, we have an old arrow here!
          }

          const shapes = getArrowheadShapes(
            element,
            shape,
            "end",
            endArrowhead,
            generator,
            options,
            canvasBackgroundColor,
          );
          shape.push(...shapes);
        }
      }
      return shape;
    }
    case "freedraw": {
      let shape: ElementShapes[typeof element.type];
      generateFreeDrawShape(element);

      if (isPathALoop(element.points)) {
        // generate rough polygon to fill freedraw shape
        const simplifiedPoints = simplify(element.points, 0.75);
        shape = generator.curve(simplifiedPoints as [number, number][], {
          ...generateRoughOptions(element),
          stroke: "none",
        });
      } else {
        shape = null;
      }
      return shape;
    }
    case "frame":
    case "magicframe":
    case "text":
    case "image": {
      const shape: ElementShapes[typeof element.type] = null;
      // we return (and cache) `null` to make sure we don't regenerate
      // `element.canvas` on rerenders
      return shape;
    }
    default: {
      assertNever(
        element,
        `generateElementShape(): Unimplemented type ${(element as any)?.type}`,
      );
      return null;
    }
  }
};<|MERGE_RESOLUTION|>--- conflicted
+++ resolved
@@ -22,12 +22,8 @@
   isLinearElement,
 } from "../element/typeChecks";
 import { canChangeRoundness } from "./comparisons";
-<<<<<<< HEAD
-import { EmbedsValidationStatus, LocalPoint } from "../types";
+import type { EmbedsValidationStatus, LocalPoint } from "../types";
 import { calculateElbowArrowJointPoints } from "../element/arrow/routing";
-=======
-import type { EmbedsValidationStatus } from "../types";
->>>>>>> 1ed98f9c
 
 const getDashArrayDashed = (strokeWidth: number) => [8, 8 + strokeWidth];
 
