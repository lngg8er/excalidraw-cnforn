--- conflicted
+++ resolved
@@ -239,16 +239,12 @@
   elementId: ExcalidrawBindableElement["id"];
   focus: number;
   gap: number;
-<<<<<<< HEAD
-  fixedPoint: [number, number];
-=======
   // Represents the fixed point binding information in form of a vertical and
   // horizontal ratio (i.e. a percentage value in the 0.0-1.0 range). This ratio
   // gives the user selected fixed point by multiplying the bound element width
   // with fixedPoint[0] and the bound element height with fixedPoint[1] to get the
   // bound element-local point coordinate.
   fixedPoint: FixedPoint | null;
->>>>>>> 84d89b9a
 };
 
 export type FixedPointBinding = Merge<PointBinding, { fixedPoint: FixedPoint }>;
