import type {
  NonDeleted,
  ExcalidrawLinearElement,
  ExcalidrawElement,
  PointBinding,
  ExcalidrawBindableElement,
  ExcalidrawTextElementWithContainer,
  ElementsMap,
  NonDeletedSceneElementsMap,
<<<<<<< HEAD
  ExcalidrawArrowElement,
  OrderedExcalidrawElement,
=======
  OrderedExcalidrawElement,
  FixedPointBinding,
>>>>>>> 84d89b9a
} from "./types";
import {
  distance2d,
  rotate,
  isPathALoop,
  getGridPoint,
  rotatePoint,
  centerPoint,
  getControlPointsForBezierCurve,
  getBezierXY,
  getBezierCurveLength,
  mapIntervalToBezierT,
  arePointsEqual,
} from "../math";
import { getElementAbsoluteCoords, getLockedLinearCursorAlignSize } from ".";
import type { Bounds } from "./bounds";
import {
  getCurvePathOps,
  getElementPointsCoords,
  getMinMaxXYFromCurvePathOps,
} from "./bounds";
import type {
  Point,
  AppState,
  PointerCoords,
  InteractiveCanvasAppState,
} from "../types";
import { mutateElement } from "./mutateElement";

import {
  bindOrUnbindLinearElement,
  getHoveredElementForBinding,
  isBindingEnabled,
} from "./binding";
import { tupleToCoors } from "../utils";
<<<<<<< HEAD
import { isBindingElement, isElbowArrow } from "./typeChecks";
=======
import {
  isBindingElement,
  isElbowArrow,
  isFixedPointBinding,
} from "./typeChecks";
>>>>>>> 84d89b9a
import { KEYS, shouldRotateWithDiscreteAngle } from "../keys";
import { getBoundTextElement, handleBindTextResize } from "./textElement";
import { DRAGGING_THRESHOLD } from "../constants";
import type { Mutable } from "../utility-types";
import { ShapeCache } from "../scene/ShapeCache";
import type { Store } from "../store";
import { mutateElbowArrow } from "./routing";
import type Scene from "../scene/Scene";

const editorMidPointsCache: {
  version: number | null;
  points: (Point | null)[];
  zoom: number | null;
} = { version: null, points: [], zoom: null };
export class LinearElementEditor {
  public readonly elementId: ExcalidrawElement["id"] & {
    _brand: "excalidrawLinearElementId";
  };
  /** indices */
  public readonly selectedPointsIndices: readonly number[] | null;

  public readonly pointerDownState: Readonly<{
    prevSelectedPointsIndices: readonly number[] | null;
    /** index */
    lastClickedPoint: number;
    lastClickedIsEndPoint: boolean;
    origin: Readonly<{ x: number; y: number }> | null;
    segmentMidpoint: {
      value: Point | null;
      index: number | null;
      added: boolean;
    };
  }>;

  /** whether you're dragging a point */
  public readonly isDragging: boolean;
  public readonly lastUncommittedPoint: Point | null;
  public readonly pointerOffset: Readonly<{ x: number; y: number }>;
  public readonly startBindingElement:
    | ExcalidrawBindableElement
    | null
    | "keep";
  public readonly endBindingElement: ExcalidrawBindableElement | null | "keep";
  public readonly hoverPointIndex: number;
  public readonly segmentMidPointHoveredCoords: Point | null;

  constructor(element: NonDeleted<ExcalidrawLinearElement>) {
    this.elementId = element.id as string & {
      _brand: "excalidrawLinearElementId";
    };
    if (!arePointsEqual(element.points[0], [0, 0])) {
      console.error("Linear element is not normalized", Error().stack);
    }

    this.selectedPointsIndices = null;
    this.lastUncommittedPoint = null;
    this.isDragging = false;
    this.pointerOffset = { x: 0, y: 0 };
    this.startBindingElement = "keep";
    this.endBindingElement = "keep";
    this.pointerDownState = {
      prevSelectedPointsIndices: null,
      lastClickedPoint: -1,
      lastClickedIsEndPoint: false,
      origin: null,

      segmentMidpoint: {
        value: null,
        index: null,
        added: false,
      },
    };
    this.hoverPointIndex = -1;
    this.segmentMidPointHoveredCoords = null;
  }

  // ---------------------------------------------------------------------------
  // static methods
  // ---------------------------------------------------------------------------

  static POINT_HANDLE_SIZE = 10;
  /**
   * @param id the `elementId` from the instance of this class (so that we can
   *  statically guarantee this method returns an ExcalidrawLinearElement)
   */
  static getElement(
    id: InstanceType<typeof LinearElementEditor>["elementId"],
    elementsMap: ElementsMap,
  ) {
    const element = elementsMap.get(id);
    if (element) {
      return element as NonDeleted<ExcalidrawLinearElement>;
    }
    return null;
  }

  static handleBoxSelection(
    event: PointerEvent,
    appState: AppState,
    setState: React.Component<any, AppState>["setState"],
    elementsMap: NonDeletedSceneElementsMap,
  ) {
    if (
      !appState.editingLinearElement ||
      appState.draggingElement?.type !== "selection"
    ) {
      return false;
    }
    const { editingLinearElement } = appState;
    const { selectedPointsIndices, elementId } = editingLinearElement;

    const element = LinearElementEditor.getElement(elementId, elementsMap);
    if (!element) {
      return false;
    }

    const [selectionX1, selectionY1, selectionX2, selectionY2] =
      getElementAbsoluteCoords(appState.draggingElement, elementsMap);

    const pointsSceneCoords = LinearElementEditor.getPointsGlobalCoordinates(
      element,
      elementsMap,
    );

    const nextSelectedPoints = pointsSceneCoords
      .reduce((acc: number[], point, index) => {
        if (
          (point[0] >= selectionX1 &&
            point[0] <= selectionX2 &&
            point[1] >= selectionY1 &&
            point[1] <= selectionY2) ||
          (event.shiftKey && selectedPointsIndices?.includes(index))
        ) {
          acc.push(index);
        }

        return acc;
      }, [])
      .filter((index) => {
        if (
          isElbowArrow(element) &&
          index !== 0 &&
          index !== element.points.length - 1
        ) {
          return false;
        }
        return true;
      });

    setState({
      editingLinearElement: {
        ...editingLinearElement,
        selectedPointsIndices: nextSelectedPoints.length
          ? nextSelectedPoints
          : null,
      },
    });
  }

  /** @returns whether point was dragged */
  static handlePointDragging(
    event: PointerEvent,
    appState: AppState,
    scenePointerX: number,
    scenePointerY: number,
    maybeSuggestBinding: (
      element: NonDeleted<ExcalidrawLinearElement>,
      pointSceneCoords: { x: number; y: number }[],
    ) => void,
    linearElementEditor: LinearElementEditor,
    scene: Scene,
  ): boolean {
    if (!linearElementEditor) {
      return false;
    }
    const { elementId } = linearElementEditor;
    const elementsMap = scene.getNonDeletedElementsMap();
    const element = LinearElementEditor.getElement(elementId, elementsMap);
    if (!element) {
      return false;
    }

    if (
      isElbowArrow(element) &&
      !linearElementEditor.pointerDownState.lastClickedIsEndPoint &&
      linearElementEditor.pointerDownState.lastClickedPoint !== 0
    ) {
      return false;
    }

    const selectedPointsIndices = isElbowArrow(element)
      ? linearElementEditor.selectedPointsIndices
          ?.reduce(
            (startEnd, index) =>
              (index === 0
                ? [0, startEnd[1]]
                : [startEnd[0], element.points.length - 1]) as [
                boolean | number,
                boolean | number,
              ],
            [false, false] as [number | boolean, number | boolean],
          )
          .filter(
            (idx: number | boolean): idx is number => typeof idx === "number",
          )
      : linearElementEditor.selectedPointsIndices;
    const lastClickedPoint = isElbowArrow(element)
      ? linearElementEditor.pointerDownState.lastClickedPoint > 0
        ? element.points.length - 1
        : 0
      : linearElementEditor.pointerDownState.lastClickedPoint;

    // point that's being dragged (out of all selected points)
    const draggingPoint = element.points[lastClickedPoint] as
      | [number, number]
      | undefined;

    if (selectedPointsIndices && draggingPoint) {
      if (
        shouldRotateWithDiscreteAngle(event) &&
        selectedPointsIndices.length === 1 &&
        element.points.length > 1
      ) {
        const selectedIndex = selectedPointsIndices[0];
        const referencePoint =
          element.points[selectedIndex === 0 ? 1 : selectedIndex - 1];

        const [width, height] = LinearElementEditor._getShiftLockedDelta(
          element,
          elementsMap,
          referencePoint,
          [scenePointerX, scenePointerY],
          event[KEYS.CTRL_OR_CMD] ? null : appState.gridSize,
        );

        LinearElementEditor.movePoints(
          element,
          [
            {
              index: selectedIndex,
              point: [width + referencePoint[0], height + referencePoint[1]],
              isDragging: selectedIndex === lastClickedPoint,
            },
          ],
          scene,
        );
      } else {
        const newDraggingPointPosition = LinearElementEditor.createPointAt(
          element,
          elementsMap,
          scenePointerX - linearElementEditor.pointerOffset.x,
          scenePointerY - linearElementEditor.pointerOffset.y,
          event[KEYS.CTRL_OR_CMD] ? null : appState.gridSize,
        );

        const deltaX = newDraggingPointPosition[0] - draggingPoint[0];
        const deltaY = newDraggingPointPosition[1] - draggingPoint[1];

        LinearElementEditor.movePoints(
          element,
          selectedPointsIndices.map((pointIndex) => {
            const newPointPosition =
              pointIndex === lastClickedPoint
                ? LinearElementEditor.createPointAt(
                    element,
                    elementsMap,
                    scenePointerX - linearElementEditor.pointerOffset.x,
                    scenePointerY - linearElementEditor.pointerOffset.y,
                    event[KEYS.CTRL_OR_CMD] ? null : appState.gridSize,
                  )
                : ([
                    element.points[pointIndex][0] + deltaX,
                    element.points[pointIndex][1] + deltaY,
                  ] as const);
            return {
              index: pointIndex,
              point: newPointPosition,
              isDragging: pointIndex === lastClickedPoint,
            };
          }),
          scene,
        );
      }

      const boundTextElement = getBoundTextElement(element, elementsMap);
      if (boundTextElement) {
        handleBindTextResize(element, elementsMap, false);
      }

      // suggest bindings for first and last point if selected
      if (isBindingElement(element, false)) {
        const coords: { x: number; y: number }[] = [];

        const firstSelectedIndex = selectedPointsIndices[0];
        if (firstSelectedIndex === 0) {
          coords.push(
            tupleToCoors(
              LinearElementEditor.getPointGlobalCoordinates(
                element,
                element.points[0],
                elementsMap,
              ),
            ),
          );
        }

        const lastSelectedIndex =
          selectedPointsIndices[selectedPointsIndices.length - 1];
        if (lastSelectedIndex === element.points.length - 1) {
          coords.push(
            tupleToCoors(
              LinearElementEditor.getPointGlobalCoordinates(
                element,
                element.points[lastSelectedIndex],
                elementsMap,
              ),
            ),
          );
        }

        if (coords.length) {
          maybeSuggestBinding(element, coords);
        }
      }

      return true;
    }

    return false;
  }

  static handlePointerUp(
    event: PointerEvent,
    editingLinearElement: LinearElementEditor,
    appState: AppState,
    scene: Scene,
  ): LinearElementEditor {
    const elementsMap = scene.getNonDeletedElementsMap();
    const elements = scene.getNonDeletedElements();

    const { elementId, selectedPointsIndices, isDragging, pointerDownState } =
      editingLinearElement;
    const element = LinearElementEditor.getElement(elementId, elementsMap);
    if (!element) {
      return editingLinearElement;
    }

    const bindings: Mutable<
      Partial<
        Pick<
          InstanceType<typeof LinearElementEditor>,
          "startBindingElement" | "endBindingElement"
        >
      >
    > = {};

    if (isDragging && selectedPointsIndices) {
      for (const selectedPoint of selectedPointsIndices) {
        if (
          selectedPoint === 0 ||
          selectedPoint === element.points.length - 1
        ) {
          if (isPathALoop(element.points, appState.zoom.value)) {
            LinearElementEditor.movePoints(
              element,
              [
                {
                  index: selectedPoint,
                  point:
                    selectedPoint === 0
                      ? element.points[element.points.length - 1]
                      : element.points[0],
                },
              ],
              scene,
            );
          }

          const bindingElement = isBindingEnabled(appState)
            ? getHoveredElementForBinding(
                tupleToCoors(
                  LinearElementEditor.getPointAtIndexGlobalCoordinates(
                    element,
                    selectedPoint!,
                    elementsMap,
                  ),
                ),
                elements,
                elementsMap,
              )
            : null;

          bindings[
            selectedPoint === 0 ? "startBindingElement" : "endBindingElement"
          ] = bindingElement;
        }
      }
    }

    return {
      ...editingLinearElement,
      ...bindings,
      // if clicking without previously dragging a point(s), and not holding
      // shift, deselect all points except the one clicked. If holding shift,
      // toggle the point.
      selectedPointsIndices:
        isDragging || event.shiftKey
          ? !isDragging &&
            event.shiftKey &&
            pointerDownState.prevSelectedPointsIndices?.includes(
              pointerDownState.lastClickedPoint,
            )
            ? selectedPointsIndices &&
              selectedPointsIndices.filter(
                (pointIndex) =>
                  pointIndex !== pointerDownState.lastClickedPoint,
              )
            : selectedPointsIndices
          : selectedPointsIndices?.includes(pointerDownState.lastClickedPoint)
          ? [pointerDownState.lastClickedPoint]
          : selectedPointsIndices,
      isDragging: false,
      pointerOffset: { x: 0, y: 0 },
    };
  }

  static getEditorMidPoints = (
    element: NonDeleted<ExcalidrawLinearElement>,
    elementsMap: ElementsMap,
    appState: InteractiveCanvasAppState,
  ): typeof editorMidPointsCache["points"] => {
    const boundText = getBoundTextElement(element, elementsMap);

    // Since its not needed outside editor unless 2 pointer lines or bound text
    if (
      !appState.editingLinearElement &&
      element.points.length > 2 &&
      !boundText
    ) {
      return [];
    }
    if (
      editorMidPointsCache.version === element.version &&
      editorMidPointsCache.zoom === appState.zoom.value
    ) {
      return editorMidPointsCache.points;
    }
    LinearElementEditor.updateEditorMidPointsCache(
      element,
      elementsMap,
      appState,
    );
    return editorMidPointsCache.points!;
  };

  static updateEditorMidPointsCache = (
    element: NonDeleted<ExcalidrawLinearElement>,
    elementsMap: ElementsMap,
    appState: InteractiveCanvasAppState,
  ) => {
    const points = LinearElementEditor.getPointsGlobalCoordinates(
      element,
      elementsMap,
    );

    let index = 0;
    const midpoints: (Point | null)[] = [];
    while (index < points.length - 1) {
      if (
        LinearElementEditor.isSegmentTooShort(
          element,
          element.points[index],
          element.points[index + 1],
          appState.zoom,
        )
      ) {
        midpoints.push(null);
        index++;
        continue;
      }
      const segmentMidPoint = LinearElementEditor.getSegmentMidPoint(
        element,
        points[index],
        points[index + 1],
        index + 1,
        elementsMap,
      );
      midpoints.push(segmentMidPoint);
      index++;
    }
    editorMidPointsCache.points = midpoints;
    editorMidPointsCache.version = element.version;
    editorMidPointsCache.zoom = appState.zoom.value;
  };

  static getSegmentMidpointHitCoords = (
    linearElementEditor: LinearElementEditor,
    scenePointer: { x: number; y: number },
    appState: AppState,
    elementsMap: ElementsMap,
  ) => {
    const { elementId } = linearElementEditor;
    const element = LinearElementEditor.getElement(elementId, elementsMap);
    if (!element) {
      return null;
    }
    const clickedPointIndex = LinearElementEditor.getPointIndexUnderCursor(
      element,
      elementsMap,
      appState.zoom,
      scenePointer.x,
      scenePointer.y,
    );
    if (clickedPointIndex >= 0) {
      return null;
    }
    const points = LinearElementEditor.getPointsGlobalCoordinates(
      element,
      elementsMap,
    );
    if (points.length >= 3 && !appState.editingLinearElement) {
      return null;
    }

    const threshold =
      LinearElementEditor.POINT_HANDLE_SIZE / appState.zoom.value;

    const existingSegmentMidpointHitCoords =
      linearElementEditor.segmentMidPointHoveredCoords;
    if (existingSegmentMidpointHitCoords) {
      const distance = distance2d(
        existingSegmentMidpointHitCoords[0],
        existingSegmentMidpointHitCoords[1],
        scenePointer.x,
        scenePointer.y,
      );
      if (distance <= threshold) {
        return existingSegmentMidpointHitCoords;
      }
    }
    let index = 0;
    const midPoints: typeof editorMidPointsCache["points"] =
      LinearElementEditor.getEditorMidPoints(element, elementsMap, appState);
    while (index < midPoints.length) {
      if (midPoints[index] !== null) {
        const distance = distance2d(
          midPoints[index]![0],
          midPoints[index]![1],
          scenePointer.x,
          scenePointer.y,
        );
        if (distance <= threshold) {
          return midPoints[index];
        }
      }

      index++;
    }
    return null;
  };

  static isSegmentTooShort(
    element: NonDeleted<ExcalidrawLinearElement>,
    startPoint: Point,
    endPoint: Point,
    zoom: AppState["zoom"],
  ) {
    let distance = distance2d(
      startPoint[0],
      startPoint[1],
      endPoint[0],
      endPoint[1],
    );
    if (element.points.length > 2 && element.roundness) {
      distance = getBezierCurveLength(element, endPoint);
    }

    return distance * zoom.value < LinearElementEditor.POINT_HANDLE_SIZE * 4;
  }

  static getSegmentMidPoint(
    element: NonDeleted<ExcalidrawLinearElement>,
    startPoint: Point,
    endPoint: Point,
    endPointIndex: number,
    elementsMap: ElementsMap,
  ) {
    let segmentMidPoint = centerPoint(startPoint, endPoint);
    if (element.points.length > 2 && element.roundness) {
      const controlPoints = getControlPointsForBezierCurve(
        element,
        element.points[endPointIndex],
      );
      if (controlPoints) {
        const t = mapIntervalToBezierT(
          element,
          element.points[endPointIndex],
          0.5,
        );

        const [tx, ty] = getBezierXY(
          controlPoints[0],
          controlPoints[1],
          controlPoints[2],
          controlPoints[3],
          t,
        );
        segmentMidPoint = LinearElementEditor.getPointGlobalCoordinates(
          element,
          [tx, ty],
          elementsMap,
        );
      }
    }

    return segmentMidPoint;
  }

  static getSegmentMidPointIndex(
    linearElementEditor: LinearElementEditor,
    appState: AppState,
    midPoint: Point,
    elementsMap: ElementsMap,
  ) {
    const element = LinearElementEditor.getElement(
      linearElementEditor.elementId,
      elementsMap,
    );
    if (!element) {
      return -1;
    }
    const midPoints = LinearElementEditor.getEditorMidPoints(
      element,
      elementsMap,
      appState,
    );
    let index = 0;
    while (index < midPoints.length) {
      if (LinearElementEditor.arePointsEqual(midPoint, midPoints[index])) {
        return index + 1;
      }
      index++;
    }
    return -1;
  }

  static handlePointerDown(
    event: React.PointerEvent<HTMLElement>,
    appState: AppState,
    store: Store,
    scenePointer: { x: number; y: number },
    linearElementEditor: LinearElementEditor,
    scene: Scene,
  ): {
    didAddPoint: boolean;
    hitElement: NonDeleted<ExcalidrawElement> | null;
    linearElementEditor: LinearElementEditor | null;
  } {
    const elementsMap = scene.getNonDeletedElementsMap();
    const elements = scene.getNonDeletedElements();

    const ret: ReturnType<typeof LinearElementEditor["handlePointerDown"]> = {
      didAddPoint: false,
      hitElement: null,
      linearElementEditor: null,
    };

    if (!linearElementEditor) {
      return ret;
    }

    const { elementId } = linearElementEditor;
    const element = LinearElementEditor.getElement(elementId, elementsMap);

    if (!element) {
      return ret;
    }
    const segmentMidpoint = LinearElementEditor.getSegmentMidpointHitCoords(
      linearElementEditor,
      scenePointer,
      appState,
      elementsMap,
    );
    let segmentMidpointIndex = null;
    if (segmentMidpoint) {
      segmentMidpointIndex = LinearElementEditor.getSegmentMidPointIndex(
        linearElementEditor,
        appState,
        segmentMidpoint,
        elementsMap,
      );
    }
    if (event.altKey && appState.editingLinearElement) {
      if (
        linearElementEditor.lastUncommittedPoint == null ||
        !isElbowArrow(element)
      ) {
        mutateElement(element, {
          points: [
            ...element.points,
            LinearElementEditor.createPointAt(
              element,
              elementsMap,
              scenePointer.x,
              scenePointer.y,
              event[KEYS.CTRL_OR_CMD] ? null : appState.gridSize,
            ),
          ],
        });
        ret.didAddPoint = true;
      }
      store.shouldCaptureIncrement();
      ret.linearElementEditor = {
        ...linearElementEditor,
        pointerDownState: {
          prevSelectedPointsIndices: linearElementEditor.selectedPointsIndices,
          lastClickedPoint: -1,
          lastClickedIsEndPoint: false,
          origin: { x: scenePointer.x, y: scenePointer.y },
          segmentMidpoint: {
            value: segmentMidpoint,
            index: segmentMidpointIndex,
            added: false,
          },
        },
        selectedPointsIndices: [element.points.length - 1],
        lastUncommittedPoint: null,
        endBindingElement: getHoveredElementForBinding(
          scenePointer,
          elements,
          elementsMap,
        ),
      };

      ret.didAddPoint = true;
      return ret;
    }

    const clickedPointIndex = LinearElementEditor.getPointIndexUnderCursor(
      element,
      elementsMap,
      appState.zoom,
      scenePointer.x,
      scenePointer.y,
    );
    // if we clicked on a point, set the element as hitElement otherwise
    // it would get deselected if the point is outside the hitbox area
    if (clickedPointIndex >= 0 || segmentMidpoint) {
      ret.hitElement = element;
    } else {
      // You might be wandering why we are storing the binding elements on
      // LinearElementEditor and passing them in, instead of calculating them
      // from the end points of the `linearElement` - this is to allow disabling
      // binding (which needs to happen at the point the user finishes moving
      // the point).
      const { startBindingElement, endBindingElement } = linearElementEditor;
      if (isBindingEnabled(appState) && isBindingElement(element)) {
        bindOrUnbindLinearElement(
          element,
          startBindingElement,
          endBindingElement,
          elementsMap,
          scene,
        );
      }
    }

    const [x1, y1, x2, y2] = getElementAbsoluteCoords(element, elementsMap);
    const cx = (x1 + x2) / 2;
    const cy = (y1 + y2) / 2;
    const targetPoint =
      clickedPointIndex > -1 &&
      rotate(
        element.x + element.points[clickedPointIndex][0],
        element.y + element.points[clickedPointIndex][1],
        cx,
        cy,
        element.angle,
      );

    const nextSelectedPointsIndices =
      clickedPointIndex > -1 || event.shiftKey
        ? event.shiftKey ||
          linearElementEditor.selectedPointsIndices?.includes(clickedPointIndex)
          ? normalizeSelectedPoints([
              ...(linearElementEditor.selectedPointsIndices || []),
              clickedPointIndex,
            ])
          : [clickedPointIndex]
        : null;
    ret.linearElementEditor = {
      ...linearElementEditor,
      pointerDownState: {
        prevSelectedPointsIndices: linearElementEditor.selectedPointsIndices,
        lastClickedPoint: clickedPointIndex,
        lastClickedIsEndPoint: clickedPointIndex === element.points.length - 1,
        origin: { x: scenePointer.x, y: scenePointer.y },
        segmentMidpoint: {
          value: segmentMidpoint,
          index: segmentMidpointIndex,
          added: false,
        },
      },
      selectedPointsIndices: nextSelectedPointsIndices,
      pointerOffset: targetPoint
        ? {
            x: scenePointer.x - targetPoint[0],
            y: scenePointer.y - targetPoint[1],
          }
        : { x: 0, y: 0 },
    };

    return ret;
  }

  static arePointsEqual(point1: Point | null, point2: Point | null) {
    if (!point1 && !point2) {
      return true;
    }
    if (!point1 || !point2) {
      return false;
    }
    return arePointsEqual(point1, point2);
  }

  static handlePointerMove(
    event: React.PointerEvent<HTMLCanvasElement>,
    scenePointerX: number,
    scenePointerY: number,
    appState: AppState,
    scene: Scene,
  ): LinearElementEditor | null {
    if (!appState.editingLinearElement) {
      return null;
    }
    const { elementId, lastUncommittedPoint } = appState.editingLinearElement;
    const elementsMap = scene.getNonDeletedElementsMap();
    const element = LinearElementEditor.getElement(elementId, elementsMap);
    if (!element) {
      return appState.editingLinearElement;
    }

    const { points } = element;
    const lastPoint = points[points.length - 1];

    if (!event.altKey) {
      if (lastPoint === lastUncommittedPoint) {
        LinearElementEditor.deletePoints(element, [points.length - 1], scene);
      }
      return {
        ...appState.editingLinearElement,
        lastUncommittedPoint: null,
      };
    }

    let newPoint: Point;

    if (shouldRotateWithDiscreteAngle(event) && points.length >= 2) {
      const lastCommittedPoint = points[points.length - 2];

      const [width, height] = LinearElementEditor._getShiftLockedDelta(
        element,
        elementsMap,
        lastCommittedPoint,
        [scenePointerX, scenePointerY],
        event[KEYS.CTRL_OR_CMD] ? null : appState.gridSize,
      );

      newPoint = [
        width + lastCommittedPoint[0],
        height + lastCommittedPoint[1],
      ];
    } else {
      newPoint = LinearElementEditor.createPointAt(
        element,
        elementsMap,
        scenePointerX - appState.editingLinearElement.pointerOffset.x,
        scenePointerY - appState.editingLinearElement.pointerOffset.y,
        event[KEYS.CTRL_OR_CMD] || isElbowArrow(element)
          ? null
          : appState.gridSize,
      );
    }

    if (lastPoint === lastUncommittedPoint) {
      LinearElementEditor.movePoints(
        element,
        [
          {
            index: element.points.length - 1,
            point: newPoint,
          },
        ],
        scene,
      );
    } else {
      LinearElementEditor.addPoints(
        element,
        appState,
        [{ point: newPoint }],
        scene,
      );
    }
    return {
      ...appState.editingLinearElement,
      lastUncommittedPoint: element.points[element.points.length - 1],
    };
  }

  /** scene coords */
  static getPointGlobalCoordinates(
    element: NonDeleted<ExcalidrawLinearElement>,
    point: Point,
    elementsMap: ElementsMap,
  ) {
    const [x1, y1, x2, y2] = getElementAbsoluteCoords(element, elementsMap);
    const cx = (x1 + x2) / 2;
    const cy = (y1 + y2) / 2;

    let { x, y } = element;
    [x, y] = rotate(x + point[0], y + point[1], cx, cy, element.angle);
    return [x, y] as const;
  }

  /** scene coords */
  static getPointsGlobalCoordinates(
    element: NonDeleted<ExcalidrawLinearElement>,
    elementsMap: ElementsMap,
  ): Point[] {
    const [x1, y1, x2, y2] = getElementAbsoluteCoords(element, elementsMap);
    const cx = (x1 + x2) / 2;
    const cy = (y1 + y2) / 2;
    return element.points.map((point) => {
      let { x, y } = element;
      [x, y] = rotate(x + point[0], y + point[1], cx, cy, element.angle);
      return [x, y] as const;
    });
  }

  static getPointAtIndexGlobalCoordinates(
    element: NonDeleted<ExcalidrawLinearElement>,

    indexMaybeFromEnd: number, // -1 for last element
    elementsMap: ElementsMap,
  ): Point {
    const index =
      indexMaybeFromEnd < 0
        ? element.points.length + indexMaybeFromEnd
        : indexMaybeFromEnd;
    const [x1, y1, x2, y2] = getElementAbsoluteCoords(element, elementsMap);
    const cx = (x1 + x2) / 2;
    const cy = (y1 + y2) / 2;

    const point = element.points[index];
    const { x, y } = element;
    return point
      ? rotate(x + point[0], y + point[1], cx, cy, element.angle)
      : rotate(x, y, cx, cy, element.angle);
  }

  static pointFromAbsoluteCoords(
    element: NonDeleted<ExcalidrawLinearElement>,
    absoluteCoords: Point,
    elementsMap: ElementsMap,
  ): Point {
    if (isElbowArrow(element)) {
      // No rotation for elbow arrows
      return [absoluteCoords[0] - element.x, absoluteCoords[1] - element.y];
    }

    const [x1, y1, x2, y2] = getElementAbsoluteCoords(element, elementsMap);
    const cx = (x1 + x2) / 2;
    const cy = (y1 + y2) / 2;
    const [x, y] = rotate(
      absoluteCoords[0],
      absoluteCoords[1],
      cx,
      cy,
      -element.angle,
    );
    return [x - element.x, y - element.y];
  }

  static getPointIndexUnderCursor(
    element: NonDeleted<ExcalidrawLinearElement>,
    elementsMap: ElementsMap,
    zoom: AppState["zoom"],
    x: number,
    y: number,
  ) {
    const pointHandles = LinearElementEditor.getPointsGlobalCoordinates(
      element,
      elementsMap,
    );
    let idx = pointHandles.length;
    // loop from right to left because points on the right are rendered over
    // points on the left, thus should take precedence when clicking, if they
    // overlap
    while (--idx > -1) {
      const point = pointHandles[idx];
      if (
        distance2d(x, y, point[0], point[1]) * zoom.value <
        // +1px to account for outline stroke
        LinearElementEditor.POINT_HANDLE_SIZE + 1
      ) {
        return idx;
      }
    }
    return -1;
  }

  static createPointAt(
    element: NonDeleted<ExcalidrawLinearElement>,
    elementsMap: ElementsMap,
    scenePointerX: number,
    scenePointerY: number,
    gridSize: number | null,
  ): Point {
    const pointerOnGrid = getGridPoint(scenePointerX, scenePointerY, gridSize);
    const [x1, y1, x2, y2] = getElementAbsoluteCoords(element, elementsMap);
    const cx = (x1 + x2) / 2;
    const cy = (y1 + y2) / 2;
    const [rotatedX, rotatedY] = rotate(
      pointerOnGrid[0],
      pointerOnGrid[1],
      cx,
      cy,
      -element.angle,
    );

    return [rotatedX - element.x, rotatedY - element.y];
  }

  /**
   * Normalizes line points so that the start point is at [0,0]. This is
   * expected in various parts of the codebase. Also returns new x/y to account
   * for the potential normalization.
   */
  static getNormalizedPoints(element: ExcalidrawLinearElement) {
    const { points } = element;

    const offsetX = points[0][0];
    const offsetY = points[0][1];

    return {
      points: points.map((point, _idx) => {
        return [point[0] - offsetX, point[1] - offsetY] as const;
      }),
      x: element.x + offsetX,
      y: element.y + offsetY,
    };
  }

  // element-mutating methods
  // ---------------------------------------------------------------------------

  static normalizePoints(element: NonDeleted<ExcalidrawLinearElement>) {
    mutateElement(element, LinearElementEditor.getNormalizedPoints(element));
  }

  static duplicateSelectedPoints(appState: AppState, scene: Scene) {
    if (!appState.editingLinearElement) {
      return false;
    }

    const { selectedPointsIndices, elementId } = appState.editingLinearElement;
    const elementsMap = scene.getNonDeletedElementsMap();
    const element = LinearElementEditor.getElement(elementId, elementsMap);

    if (!element || selectedPointsIndices === null) {
      return false;
    }

    const { points } = element;

    const nextSelectedIndices: number[] = [];

    let pointAddedToEnd = false;
    let indexCursor = -1;
    const nextPoints = points.reduce((acc: Point[], point, index) => {
      ++indexCursor;
      acc.push(point);

      const isSelected = selectedPointsIndices.includes(index);
      if (isSelected) {
        const nextPoint = points[index + 1];

        if (!nextPoint) {
          pointAddedToEnd = true;
        }
        acc.push(
          nextPoint
            ? [(point[0] + nextPoint[0]) / 2, (point[1] + nextPoint[1]) / 2]
            : [point[0], point[1]],
        );

        nextSelectedIndices.push(indexCursor + 1);
        ++indexCursor;
      }

      return acc;
    }, []);

    mutateElement(element, { points: nextPoints });

    // temp hack to ensure the line doesn't move when adding point to the end,
    // potentially expanding the bounding box
    if (pointAddedToEnd) {
      const lastPoint = element.points[element.points.length - 1];
      LinearElementEditor.movePoints(
        element,
        [
          {
            index: element.points.length - 1,
            point: [lastPoint[0] + 30, lastPoint[1] + 30],
          },
        ],
        scene,
      );
    }

    return {
      appState: {
        ...appState,
        editingLinearElement: {
          ...appState.editingLinearElement,
          selectedPointsIndices: nextSelectedIndices,
        },
      },
    };
  }

  static deletePoints(
    element: NonDeleted<ExcalidrawLinearElement>,
    pointIndices: readonly number[],
    scene: Scene,
  ) {
    let offsetX = 0;
    let offsetY = 0;

    const isDeletingOriginPoint = pointIndices.includes(0);

    // if deleting first point, make the next to be [0,0] and recalculate
    // positions of the rest with respect to it
    if (isDeletingOriginPoint) {
      const firstNonDeletedPoint = element.points.find((point, idx) => {
        return !pointIndices.includes(idx);
      });
      if (firstNonDeletedPoint) {
        offsetX = firstNonDeletedPoint[0];
        offsetY = firstNonDeletedPoint[1];
      }
    }

    const nextPoints = element.points.reduce((acc: Point[], point, idx) => {
      if (!pointIndices.includes(idx)) {
        acc.push(
          !acc.length ? [0, 0] : [point[0] - offsetX, point[1] - offsetY],
        );
      }
      return acc;
    }, []);

    LinearElementEditor._updatePoints(
      element,
      nextPoints,
      offsetX,
      offsetY,
      scene,
    );
  }

  static addPoints(
    element: NonDeleted<ExcalidrawLinearElement>,
    appState: AppState,
    targetPoints: { point: Point }[],
    scene: Scene,
  ) {
    const offsetX = 0;
    const offsetY = 0;

    const nextPoints = [...element.points, ...targetPoints.map((x) => x.point)];
    LinearElementEditor._updatePoints(
      element,
      nextPoints,
      offsetX,
      offsetY,
      scene,
    );
  }

  static movePoints(
    element: NonDeleted<ExcalidrawLinearElement>,
    targetPoints: { index: number; point: Point; isDragging?: boolean }[],
    scene: Scene,
    otherUpdates?: {
      startBinding?: PointBinding | null;
      endBinding?: PointBinding | null;
    },
    options?: {
      changedElements?: Map<string, OrderedExcalidrawElement>;
      isDragging?: boolean;
    },
  ) {
    const { points } = element;

    // in case we're moving start point, instead of modifying its position
    // which would break the invariant of it being at [0,0], we move
    // all the other points in the opposite direction by delta to
    // offset it. We do the same with actual element.x/y position, so
    // this hacks are completely transparent to the user.
    let offsetX = 0;
    let offsetY = 0;

    const selectedOriginPoint = targetPoints.find(({ index }) => index === 0);

    if (selectedOriginPoint) {
      offsetX =
        selectedOriginPoint.point[0] + points[selectedOriginPoint.index][0];
      offsetY =
        selectedOriginPoint.point[1] + points[selectedOriginPoint.index][1];
    }

    const nextPoints = points.map((point, idx) => {
      const selectedPointData = targetPoints.find((p) => p.index === idx);
      if (selectedPointData) {
        if (selectedPointData.index === 0) {
          return point;
        }

        const deltaX =
          selectedPointData.point[0] - points[selectedPointData.index][0];
        const deltaY =
          selectedPointData.point[1] - points[selectedPointData.index][1];

        return [
          point[0] + deltaX - offsetX,
          point[1] + deltaY - offsetY,
        ] as const;
      }
      return offsetX || offsetY
        ? ([point[0] - offsetX, point[1] - offsetY] as const)
        : point;
    });

    LinearElementEditor._updatePoints(
      element,
      nextPoints,
      offsetX,
      offsetY,
      scene,
      otherUpdates,
      {
        isDragging: targetPoints.reduce(
          (dragging, targetPoint): boolean =>
            dragging || targetPoint.isDragging === true,
          false,
        ),
        changedElements: options?.changedElements,
      },
    );
  }

  static shouldAddMidpoint(
    linearElementEditor: LinearElementEditor,
    pointerCoords: PointerCoords,
    appState: AppState,
    elementsMap: ElementsMap,
  ) {
    const element = LinearElementEditor.getElement(
      linearElementEditor.elementId,
      elementsMap,
    );

    // Elbow arrows don't allow midpoints
    if (element && isElbowArrow(element)) {
      return false;
    }

    if (!element) {
      return false;
    }

    const { segmentMidpoint } = linearElementEditor.pointerDownState;

    if (
      segmentMidpoint.added ||
      segmentMidpoint.value === null ||
      segmentMidpoint.index === null ||
      linearElementEditor.pointerDownState.origin === null
    ) {
      return false;
    }

    const origin = linearElementEditor.pointerDownState.origin!;
    const dist = distance2d(
      origin.x,
      origin.y,
      pointerCoords.x,
      pointerCoords.y,
    );
    if (
      !appState.editingLinearElement &&
      dist < DRAGGING_THRESHOLD / appState.zoom.value
    ) {
      return false;
    }
    return true;
  }

  static addMidpoint(
    linearElementEditor: LinearElementEditor,
    pointerCoords: PointerCoords,
    appState: AppState,
    snapToGrid: boolean,
    elementsMap: ElementsMap,
  ) {
    const element = LinearElementEditor.getElement(
      linearElementEditor.elementId,
      elementsMap,
    );
    if (!element) {
      return;
    }
    const { segmentMidpoint } = linearElementEditor.pointerDownState;
    const ret: {
      pointerDownState: LinearElementEditor["pointerDownState"];
      selectedPointsIndices: LinearElementEditor["selectedPointsIndices"];
    } = {
      pointerDownState: linearElementEditor.pointerDownState,
      selectedPointsIndices: linearElementEditor.selectedPointsIndices,
    };

    const midpoint = LinearElementEditor.createPointAt(
      element,
      elementsMap,
      pointerCoords.x,
      pointerCoords.y,
      snapToGrid && !isElbowArrow(element) ? appState.gridSize : null,
    );
    const points = [
      ...element.points.slice(0, segmentMidpoint.index!),
      midpoint,
      ...element.points.slice(segmentMidpoint.index!),
    ];

    mutateElement(element, {
      points,
    });

    ret.pointerDownState = {
      ...linearElementEditor.pointerDownState,
      segmentMidpoint: {
        ...linearElementEditor.pointerDownState.segmentMidpoint,
        added: true,
      },
      lastClickedPoint: segmentMidpoint.index!,
    };
    ret.selectedPointsIndices = [segmentMidpoint.index!];
    return ret;
  }

  private static _updatePoints(
    element: NonDeleted<ExcalidrawLinearElement>,
    nextPoints: readonly Point[],
    offsetX: number,
    offsetY: number,
    scene: Scene,
    otherUpdates?: {
      startBinding?: PointBinding | null;
      endBinding?: PointBinding | null;
    },
    options?: {
      changedElements?: Map<string, OrderedExcalidrawElement>;
      isDragging?: boolean;
    },
  ) {
    if (isElbowArrow(element)) {
<<<<<<< HEAD
      mutateElbowArrow(
        element as ExcalidrawArrowElement,
        scene,
        nextPoints,
        [offsetX, offsetY],
        otherUpdates,
=======
      const bindings: {
        startBinding?: FixedPointBinding | null;
        endBinding?: FixedPointBinding | null;
      } = {};
      if (otherUpdates?.startBinding !== undefined) {
        bindings.startBinding =
          otherUpdates.startBinding !== null &&
          isFixedPointBinding(otherUpdates.startBinding)
            ? otherUpdates.startBinding
            : null;
      }
      if (otherUpdates?.endBinding !== undefined) {
        bindings.endBinding =
          otherUpdates.endBinding !== null &&
          isFixedPointBinding(otherUpdates.endBinding)
            ? otherUpdates.endBinding
            : null;
      }

      mutateElbowArrow(
        element,
        scene,
        nextPoints,
        [offsetX, offsetY],
        bindings,
>>>>>>> 84d89b9a
        options,
      );
    } else {
      const nextCoords = getElementPointsCoords(element, nextPoints);
      const prevCoords = getElementPointsCoords(element, element.points);
      const nextCenterX = (nextCoords[0] + nextCoords[2]) / 2;
      const nextCenterY = (nextCoords[1] + nextCoords[3]) / 2;
      const prevCenterX = (prevCoords[0] + prevCoords[2]) / 2;
      const prevCenterY = (prevCoords[1] + prevCoords[3]) / 2;
      const dX = prevCenterX - nextCenterX;
      const dY = prevCenterY - nextCenterY;
      const rotated = rotate(offsetX, offsetY, dX, dY, element.angle);
      mutateElement(element, {
        ...otherUpdates,
        points: nextPoints,
        x: element.x + rotated[0],
        y: element.y + rotated[1],
      });
    }
  }

  private static _getShiftLockedDelta(
    element: NonDeleted<ExcalidrawLinearElement>,
    elementsMap: ElementsMap,
    referencePoint: Point,
    scenePointer: Point,
    gridSize: number | null,
  ) {
    const referencePointCoords = LinearElementEditor.getPointGlobalCoordinates(
      element,
      referencePoint,
      elementsMap,
    );

    if (isElbowArrow(element)) {
      return [
        scenePointer[0] - referencePointCoords[0],
        scenePointer[1] - referencePointCoords[1],
      ];
    }

    const [gridX, gridY] = getGridPoint(
      scenePointer[0],
      scenePointer[1],
      gridSize,
    );

    const { width, height } = getLockedLinearCursorAlignSize(
      referencePointCoords[0],
      referencePointCoords[1],
      gridX,
      gridY,
    );

    return rotatePoint([width, height], [0, 0], -element.angle);
  }

  static getBoundTextElementPosition = (
    element: ExcalidrawLinearElement,
    boundTextElement: ExcalidrawTextElementWithContainer,
    elementsMap: ElementsMap,
  ): { x: number; y: number } => {
    const points = LinearElementEditor.getPointsGlobalCoordinates(
      element,
      elementsMap,
    );
    if (points.length < 2) {
      mutateElement(boundTextElement, { isDeleted: true });
    }
    let x = 0;
    let y = 0;
    if (element.points.length % 2 === 1) {
      const index = Math.floor(element.points.length / 2);
      const midPoint = LinearElementEditor.getPointGlobalCoordinates(
        element,
        element.points[index],
        elementsMap,
      );
      x = midPoint[0] - boundTextElement.width / 2;
      y = midPoint[1] - boundTextElement.height / 2;
    } else {
      const index = element.points.length / 2 - 1;

      let midSegmentMidpoint = editorMidPointsCache.points[index];
      if (element.points.length === 2) {
        midSegmentMidpoint = centerPoint(points[0], points[1]);
      }
      if (
        !midSegmentMidpoint ||
        editorMidPointsCache.version !== element.version
      ) {
        midSegmentMidpoint = LinearElementEditor.getSegmentMidPoint(
          element,
          points[index],
          points[index + 1],
          index + 1,
          elementsMap,
        );
      }
      x = midSegmentMidpoint[0] - boundTextElement.width / 2;
      y = midSegmentMidpoint[1] - boundTextElement.height / 2;
    }
    return { x, y };
  };

  static getMinMaxXYWithBoundText = (
    element: ExcalidrawLinearElement,
    elementsMap: ElementsMap,
    elementBounds: Bounds,
    boundTextElement: ExcalidrawTextElementWithContainer,
  ): [number, number, number, number, number, number] => {
    let [x1, y1, x2, y2] = elementBounds;
    const cx = (x1 + x2) / 2;
    const cy = (y1 + y2) / 2;
    const { x: boundTextX1, y: boundTextY1 } =
      LinearElementEditor.getBoundTextElementPosition(
        element,
        boundTextElement,
        elementsMap,
      );
    const boundTextX2 = boundTextX1 + boundTextElement.width;
    const boundTextY2 = boundTextY1 + boundTextElement.height;

    const topLeftRotatedPoint = rotatePoint([x1, y1], [cx, cy], element.angle);
    const topRightRotatedPoint = rotatePoint([x2, y1], [cx, cy], element.angle);

    const counterRotateBoundTextTopLeft = rotatePoint(
      [boundTextX1, boundTextY1],

      [cx, cy],

      -element.angle,
    );
    const counterRotateBoundTextTopRight = rotatePoint(
      [boundTextX2, boundTextY1],

      [cx, cy],

      -element.angle,
    );
    const counterRotateBoundTextBottomLeft = rotatePoint(
      [boundTextX1, boundTextY2],

      [cx, cy],

      -element.angle,
    );
    const counterRotateBoundTextBottomRight = rotatePoint(
      [boundTextX2, boundTextY2],

      [cx, cy],

      -element.angle,
    );

    if (
      topLeftRotatedPoint[0] < topRightRotatedPoint[0] &&
      topLeftRotatedPoint[1] >= topRightRotatedPoint[1]
    ) {
      x1 = Math.min(x1, counterRotateBoundTextBottomLeft[0]);
      x2 = Math.max(
        x2,
        Math.max(
          counterRotateBoundTextTopRight[0],
          counterRotateBoundTextBottomRight[0],
        ),
      );
      y1 = Math.min(y1, counterRotateBoundTextTopLeft[1]);

      y2 = Math.max(y2, counterRotateBoundTextBottomRight[1]);
    } else if (
      topLeftRotatedPoint[0] >= topRightRotatedPoint[0] &&
      topLeftRotatedPoint[1] > topRightRotatedPoint[1]
    ) {
      x1 = Math.min(x1, counterRotateBoundTextBottomRight[0]);
      x2 = Math.max(
        x2,
        Math.max(
          counterRotateBoundTextTopLeft[0],
          counterRotateBoundTextTopRight[0],
        ),
      );
      y1 = Math.min(y1, counterRotateBoundTextBottomLeft[1]);

      y2 = Math.max(y2, counterRotateBoundTextTopRight[1]);
    } else if (topLeftRotatedPoint[0] >= topRightRotatedPoint[0]) {
      x1 = Math.min(x1, counterRotateBoundTextTopRight[0]);
      x2 = Math.max(x2, counterRotateBoundTextBottomLeft[0]);
      y1 = Math.min(y1, counterRotateBoundTextBottomRight[1]);

      y2 = Math.max(y2, counterRotateBoundTextTopLeft[1]);
    } else if (topLeftRotatedPoint[1] <= topRightRotatedPoint[1]) {
      x1 = Math.min(
        x1,
        Math.min(
          counterRotateBoundTextTopRight[0],
          counterRotateBoundTextTopLeft[0],
        ),
      );

      x2 = Math.max(x2, counterRotateBoundTextBottomRight[0]);
      y1 = Math.min(y1, counterRotateBoundTextTopRight[1]);
      y2 = Math.max(y2, counterRotateBoundTextBottomLeft[1]);
    }

    return [x1, y1, x2, y2, cx, cy];
  };

  static getElementAbsoluteCoords = (
    element: ExcalidrawLinearElement,
    elementsMap: ElementsMap,
    includeBoundText: boolean = false,
  ): [number, number, number, number, number, number] => {
    let coords: [number, number, number, number, number, number];
    let x1;
    let y1;
    let x2;
    let y2;
    if (element.points.length < 2 || !ShapeCache.get(element)) {
      // XXX this is just a poor estimate and not very useful
      const { minX, minY, maxX, maxY } = element.points.reduce(
        (limits, [x, y]) => {
          limits.minY = Math.min(limits.minY, y);
          limits.minX = Math.min(limits.minX, x);

          limits.maxX = Math.max(limits.maxX, x);
          limits.maxY = Math.max(limits.maxY, y);

          return limits;
        },
        { minX: Infinity, minY: Infinity, maxX: -Infinity, maxY: -Infinity },
      );
      x1 = minX + element.x;
      y1 = minY + element.y;
      x2 = maxX + element.x;
      y2 = maxY + element.y;
    } else {
      const shape = ShapeCache.generateElementShape(element, null);

      // first element is always the curve
      const ops = getCurvePathOps(shape[0]);

      const [minX, minY, maxX, maxY] = getMinMaxXYFromCurvePathOps(ops);
      x1 = minX + element.x;
      y1 = minY + element.y;
      x2 = maxX + element.x;
      y2 = maxY + element.y;
    }
    const cx = (x1 + x2) / 2;
    const cy = (y1 + y2) / 2;
    coords = [x1, y1, x2, y2, cx, cy];

    if (!includeBoundText) {
      return coords;
    }
    const boundTextElement = getBoundTextElement(element, elementsMap);
    if (boundTextElement) {
      coords = LinearElementEditor.getMinMaxXYWithBoundText(
        element,
        elementsMap,
        [x1, y1, x2, y2],
        boundTextElement,
      );
    }

    return coords;
  };
}

const normalizeSelectedPoints = (
  points: (number | null)[],
): number[] | null => {
  let nextPoints = [
    ...new Set(points.filter((p) => p !== null && p !== -1)),
  ] as number[];
  nextPoints = nextPoints.sort((a, b) => a - b);
  return nextPoints.length ? nextPoints : null;
};<|MERGE_RESOLUTION|>--- conflicted
+++ resolved
@@ -7,13 +7,8 @@
   ExcalidrawTextElementWithContainer,
   ElementsMap,
   NonDeletedSceneElementsMap,
-<<<<<<< HEAD
-  ExcalidrawArrowElement,
-  OrderedExcalidrawElement,
-=======
   OrderedExcalidrawElement,
   FixedPointBinding,
->>>>>>> 84d89b9a
 } from "./types";
 import {
   distance2d,
@@ -49,15 +44,11 @@
   isBindingEnabled,
 } from "./binding";
 import { tupleToCoors } from "../utils";
-<<<<<<< HEAD
-import { isBindingElement, isElbowArrow } from "./typeChecks";
-=======
 import {
   isBindingElement,
   isElbowArrow,
   isFixedPointBinding,
 } from "./typeChecks";
->>>>>>> 84d89b9a
 import { KEYS, shouldRotateWithDiscreteAngle } from "../keys";
 import { getBoundTextElement, handleBindTextResize } from "./textElement";
 import { DRAGGING_THRESHOLD } from "../constants";
@@ -1436,14 +1427,6 @@
     },
   ) {
     if (isElbowArrow(element)) {
-<<<<<<< HEAD
-      mutateElbowArrow(
-        element as ExcalidrawArrowElement,
-        scene,
-        nextPoints,
-        [offsetX, offsetY],
-        otherUpdates,
-=======
       const bindings: {
         startBinding?: FixedPointBinding | null;
         endBinding?: FixedPointBinding | null;
@@ -1469,7 +1452,6 @@
         nextPoints,
         [offsetX, offsetY],
         bindings,
->>>>>>> 84d89b9a
         options,
       );
     } else {
