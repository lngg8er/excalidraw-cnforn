import React, { useContext } from "react";
import { flushSync } from "react-dom";

import type { RoughCanvas } from "roughjs/bin/canvas";
import rough from "roughjs/bin/rough";
import clsx from "clsx";
import { nanoid } from "nanoid";
import {
  actionAddToLibrary,
  actionBringForward,
  actionBringToFront,
  actionCopy,
  actionCopyAsPng,
  actionCopyAsSvg,
  copyText,
  actionCopyStyles,
  actionCut,
  actionDeleteSelected,
  actionDuplicateSelection,
  actionFinalize,
  actionFlipHorizontal,
  actionFlipVertical,
  actionGroup,
  actionPasteStyles,
  actionSelectAll,
  actionSendBackward,
  actionSendToBack,
  actionToggleGridMode,
  actionToggleStats,
  actionToggleZenMode,
  actionUnbindText,
  actionBindText,
  actionUngroup,
  actionLink,
  actionToggleElementLock,
  actionToggleLinearEditor,
  actionToggleObjectsSnapMode,
} from "../actions";
import { createRedoAction, createUndoAction } from "../actions/actionHistory";
import { ActionManager } from "../actions/manager";
import { actions } from "../actions/register";
import type { Action, ActionResult } from "../actions/types";
import { trackEvent } from "../analytics";
import {
  getDefaultAppState,
  isEraserActive,
  isHandToolActive,
} from "../appState";
import type { PastedMixedContent } from "../clipboard";
import { copyTextToSystemClipboard, parseClipboard } from "../clipboard";
import { ARROW_TYPE, type EXPORT_IMAGE_TYPES } from "../constants";
import {
  APP_NAME,
  CURSOR_TYPE,
  DEFAULT_MAX_IMAGE_WIDTH_OR_HEIGHT,
  DEFAULT_VERTICAL_ALIGN,
  DRAGGING_THRESHOLD,
  ELEMENT_SHIFT_TRANSLATE_AMOUNT,
  ELEMENT_TRANSLATE_AMOUNT,
  ENV,
  EVENT,
  FRAME_STYLE,
  GRID_SIZE,
  IMAGE_MIME_TYPES,
  IMAGE_RENDER_TIMEOUT,
  isBrave,
  LINE_CONFIRM_THRESHOLD,
  MAX_ALLOWED_FILE_BYTES,
  MIME_TYPES,
  MQ_MAX_HEIGHT_LANDSCAPE,
  MQ_MAX_WIDTH_LANDSCAPE,
  MQ_MAX_WIDTH_PORTRAIT,
  MQ_RIGHT_SIDEBAR_MIN_WIDTH,
  POINTER_BUTTON,
  ROUNDNESS,
  SCROLL_TIMEOUT,
  TAP_TWICE_TIMEOUT,
  TEXT_TO_CENTER_SNAP_THRESHOLD,
  THEME,
  THEME_FILTER,
  TOUCH_CTX_MENU_TIMEOUT,
  VERTICAL_ALIGN,
  YOUTUBE_STATES,
  ZOOM_STEP,
  POINTER_EVENTS,
  TOOL_TYPE,
  EDITOR_LS_KEYS,
  isIOS,
  supportsResizeObserver,
  DEFAULT_COLLISION_THRESHOLD,
  DEFAULT_TEXT_ALIGN,
} from "../constants";
import type { ExportedElements } from "../data";
import { exportCanvas, loadFromBlob } from "../data";
import Library, { distributeLibraryItemsOnSquareGrid } from "../data/library";
import { restore, restoreElements } from "../data/restore";
import {
  dragNewElement,
  dragSelectedElements,
  duplicateElement,
  getCommonBounds,
  getCursorForResizingElement,
  getDragOffsetXY,
  getElementWithTransformHandleType,
  getNormalizedDimensions,
  getResizeArrowDirection,
  getResizeOffsetXY,
  getLockedLinearCursorAlignSize,
  getTransformHandleTypeFromCoords,
  isInvisiblySmallElement,
  isNonDeletedElement,
  isTextElement,
  newElement,
  newLinearElement,
  newTextElement,
  newImageElement,
  transformElements,
  refreshTextDimensions,
  redrawTextBoundingBox,
  getElementAbsoluteCoords,
} from "../element";
import {
  bindOrUnbindLinearElement,
  bindOrUnbindLinearElements,
  fixBindingsAfterDeletion,
  fixBindingsAfterDuplication,
  getHoveredElementForBinding,
  isBindingEnabled,
  isLinearElementSimpleAndAlreadyBound,
  maybeBindLinearElement,
  shouldEnableBindingForPointerEvent,
  updateBoundElements,
  getSuggestedBindingsForArrows,
} from "../element/binding";
import { LinearElementEditor } from "../element/linearElementEditor";
import { mutateElement, newElementWith } from "../element/mutateElement";
import {
  deepCopyElement,
  duplicateElements,
  newFrameElement,
  newFreeDrawElement,
  newEmbeddableElement,
  newMagicFrameElement,
  newIframeElement,
  newArrowElement,
} from "../element/newElement";
import {
  hasBoundTextElement,
  isArrowElement,
  isBindingElement,
  isBindingElementType,
  isBoundToContainer,
  isFrameLikeElement,
  isImageElement,
  isEmbeddableElement,
  isInitializedImageElement,
  isLinearElement,
  isLinearElementType,
  isUsingAdaptiveRadius,
  isIframeElement,
  isIframeLikeElement,
  isMagicFrameElement,
  isTextBindableContainer,
  isElbowArrow,
} from "../element/typeChecks";
import type {
  ExcalidrawBindableElement,
  ExcalidrawElement,
  ExcalidrawFreeDrawElement,
  ExcalidrawGenericElement,
  ExcalidrawLinearElement,
  ExcalidrawTextElement,
  NonDeleted,
  InitializedExcalidrawImageElement,
  ExcalidrawImageElement,
  FileId,
  NonDeletedExcalidrawElement,
  ExcalidrawTextContainer,
  ExcalidrawFrameLikeElement,
  ExcalidrawMagicFrameElement,
  ExcalidrawIframeLikeElement,
  IframeData,
  ExcalidrawIframeElement,
  ExcalidrawEmbeddableElement,
  Ordered,
  ExcalidrawArrowElement,
} from "../element/types";
import { getCenter, getDistance } from "../gesture";
import {
  editGroupForSelectedElement,
  getElementsInGroup,
  getSelectedGroupIdForElement,
  getSelectedGroupIds,
  isElementInGroup,
  isSelectedViaGroup,
  selectGroupsForSelectedElements,
} from "../groups";
import { History } from "../history";
import { defaultLang, getLanguage, languages, setLanguage, t } from "../i18n";
import {
  CODES,
  shouldResizeFromCenter,
  shouldMaintainAspectRatio,
  shouldRotateWithDiscreteAngle,
  isArrowKey,
  KEYS,
} from "../keys";
import { isElementInViewport } from "../element/sizeHelpers";
import {
  distance2d,
  getCornerRadius,
  getGridPoint,
  isPathALoop,
} from "../math";
import {
  calculateScrollCenter,
  getElementsWithinSelection,
  getNormalizedZoom,
  getSelectedElements,
  hasBackground,
  isSomeElementSelected,
} from "../scene";
import Scene from "../scene/Scene";
import type {
  RenderInteractiveSceneCallback,
  ScrollBars,
} from "../scene/types";
import { getStateForZoom } from "../scene/zoom";
import { findShapeByKey, getBoundTextShape, getElementShape } from "../shapes";
import { getSelectionBoxShape } from "../../utils/geometry/shape";
import { isPointInShape } from "../../utils/collision";
import type {
  AppClassProperties,
  AppProps,
  AppState,
  BinaryFileData,
  DataURL,
  ExcalidrawImperativeAPI,
  BinaryFiles,
  Gesture,
  GestureEvent,
  LibraryItems,
  PointerDownState,
  SceneData,
  Device,
  FrameNameBoundsCache,
  SidebarName,
  SidebarTabName,
  KeyboardModifiersObject,
  CollaboratorPointer,
  ToolType,
  OnUserFollowedPayload,
  UnsubscribeCallback,
  EmbedsValidationStatus,
  ElementsPendingErasure,
} from "../types";
import {
  debounce,
  distance,
  getFontString,
  getNearestScrollableContainer,
  isInputLike,
  isToolIcon,
  isWritableElement,
  sceneCoordsToViewportCoords,
  tupleToCoors,
  viewportCoordsToSceneCoords,
  wrapEvent,
  updateObject,
  updateActiveTool,
  getShortcutKey,
  isTransparent,
  easeToValuesRAF,
  muteFSAbortError,
  isTestEnv,
  easeOut,
  updateStable,
  addEventListener,
  normalizeEOL,
  getDateTime,
  isShallowEqual,
  arrayToMap,
} from "../utils";
import {
  createSrcDoc,
  embeddableURLValidator,
  maybeParseEmbedSrc,
  getEmbedLink,
} from "../element/embeddable";
import type { ContextMenuItems } from "./ContextMenu";
import { ContextMenu, CONTEXT_MENU_SEPARATOR } from "./ContextMenu";
import LayerUI from "./LayerUI";
import { Toast } from "./Toast";
import { actionToggleViewMode } from "../actions/actionToggleViewMode";
import {
  dataURLToFile,
  generateIdFromFile,
  getDataURL,
  getFileFromEvent,
  ImageURLToFile,
  isImageFileHandle,
  isSupportedImageFile,
  loadSceneOrLibraryFromBlob,
  normalizeFile,
  parseLibraryJSON,
  resizeImageFile,
  SVGStringToFile,
} from "../data/blob";
import {
  getInitializedImageElements,
  loadHTMLImageElement,
  normalizeSVG,
  updateImageCache as _updateImageCache,
} from "../element/image";
import throttle from "lodash.throttle";
import type { FileSystemHandle } from "../data/filesystem";
import { fileOpen } from "../data/filesystem";
import {
  bindTextToShapeAfterDuplication,
  getApproxMinLineHeight,
  getApproxMinLineWidth,
  getBoundTextElement,
  getContainerCenter,
  getContainerElement,
  getLineHeightInPx,
  getMinTextElementWidth,
  isMeasureTextSupported,
  isValidTextContainer,
  measureText,
  wrapText,
} from "../element/textElement";
import {
  showHyperlinkTooltip,
  hideHyperlinkToolip,
  Hyperlink,
} from "../components/hyperlink/Hyperlink";
import { isLocalLink, normalizeLink, toValidURL } from "../data/url";
import { shouldShowBoundingBox } from "../element/transformHandles";
import { actionUnlockAllElements } from "../actions/actionElementLock";
import { Fonts, getLineHeight } from "../fonts";
import {
  getFrameChildren,
  isCursorInFrame,
  bindElementsToFramesAfterDuplication,
  addElementsToFrame,
  replaceAllElementsInFrame,
  removeElementsFromFrame,
  getElementsInResizingFrame,
  getElementsInNewFrame,
  getContainingFrame,
  elementOverlapsWithFrame,
  updateFrameMembershipOfSelectedElements,
  isElementInFrame,
  getFrameLikeTitle,
  getElementsOverlappingFrame,
  filterElementsEligibleAsFrameChildren,
} from "../frame";
import {
  excludeElementsInFramesFromSelection,
  makeNextSelectedElementIds,
} from "../scene/selection";
import { actionPaste } from "../actions/actionClipboard";
import {
  actionRemoveAllElementsFromFrame,
  actionSelectAllElementsInFrame,
} from "../actions/actionFrame";
import { actionToggleHandTool, zoomToFit } from "../actions/actionCanvas";
import { jotaiStore } from "../jotai";
import { activeConfirmDialogAtom } from "./ActiveConfirmDialog";
import { ImageSceneDataError } from "../errors";
import {
  getSnapLinesAtPointer,
  snapDraggedElements,
  isActiveToolNonLinearSnappable,
  snapNewElement,
  snapResizingElements,
  isSnappingEnabled,
  getVisibleGaps,
  getReferenceSnapPoints,
  SnapCache,
} from "../snapping";
import { actionWrapTextInContainer } from "../actions/actionBoundText";
import BraveMeasureTextError from "./BraveMeasureTextError";
import { activeEyeDropperAtom } from "./EyeDropper";
import type { ExcalidrawElementSkeleton } from "../data/transform";
import { convertToExcalidrawElements } from "../data/transform";
import type { ValueOf } from "../utility-types";
import { isSidebarDockedAtom } from "./Sidebar/Sidebar";
import { StaticCanvas, InteractiveCanvas } from "./canvases";
import { Renderer } from "../scene/Renderer";
import { ShapeCache } from "../scene/ShapeCache";
import { SVGLayer } from "./SVGLayer";
import {
  setEraserCursor,
  setCursor,
  resetCursor,
  setCursorForShape,
} from "../cursor";
import { Emitter } from "../emitter";
import { ElementCanvasButtons } from "../element/ElementCanvasButtons";
import type { MagicCacheData } from "../data/magic";
import { diagramToHTML } from "../data/magic";
import { exportToBlob } from "../../utils/export";
import { COLOR_PALETTE } from "../colors";
import { ElementCanvasButton } from "./MagicButton";
import { MagicIcon, copyIcon, fullscreenIcon } from "./icons";
import { EditorLocalStorage } from "../data/EditorLocalStorage";
import FollowMode from "./FollowMode/FollowMode";
import { Store, StoreAction } from "../store";
import { AnimationFrameHandler } from "../animation-frame-handler";
import { AnimatedTrail } from "../animated-trail";
import { LaserTrails } from "../laser-trails";
import { withBatchedUpdates, withBatchedUpdatesThrottled } from "../reactUtils";
import { getRenderOpacity } from "../renderer/renderElement";
import {
  hitElementBoundText,
  hitElementBoundingBoxOnly,
  hitElementItself,
} from "../element/collision";
import { textWysiwyg } from "../element/textWysiwyg";
import { isOverScrollBars } from "../scene/scrollbars";
import { syncInvalidIndices, syncMovedIndices } from "../fractionalIndex";
import {
  isPointHittingLink,
  isPointHittingLinkIcon,
} from "./hyperlink/helpers";
import { getShortcutFromShortcutName } from "../actions/shortcuts";
import { actionTextAutoResize } from "../actions/actionTextAutoResize";
import { getVisibleSceneBounds } from "../element/bounds";
import { isMaybeMermaidDefinition } from "../mermaid";
import { mutateElbowArrow } from "../element/routing";

const AppContext = React.createContext<AppClassProperties>(null!);
const AppPropsContext = React.createContext<AppProps>(null!);

const deviceContextInitialValue = {
  viewport: {
    isMobile: false,
    isLandscape: false,
  },
  editor: {
    isMobile: false,
    canFitSidebar: false,
  },
  isTouchScreen: false,
};
const DeviceContext = React.createContext<Device>(deviceContextInitialValue);
DeviceContext.displayName = "DeviceContext";

export const ExcalidrawContainerContext = React.createContext<{
  container: HTMLDivElement | null;
  id: string | null;
}>({ container: null, id: null });
ExcalidrawContainerContext.displayName = "ExcalidrawContainerContext";

const ExcalidrawElementsContext = React.createContext<
  readonly NonDeletedExcalidrawElement[]
>([]);
ExcalidrawElementsContext.displayName = "ExcalidrawElementsContext";

const ExcalidrawAppStateContext = React.createContext<AppState>({
  ...getDefaultAppState(),
  width: 0,
  height: 0,
  offsetLeft: 0,
  offsetTop: 0,
});
ExcalidrawAppStateContext.displayName = "ExcalidrawAppStateContext";

const ExcalidrawSetAppStateContext = React.createContext<
  React.Component<any, AppState>["setState"]
>(() => {
  console.warn("Uninitialized ExcalidrawSetAppStateContext context!");
});
ExcalidrawSetAppStateContext.displayName = "ExcalidrawSetAppStateContext";

const ExcalidrawActionManagerContext = React.createContext<ActionManager>(
  null!,
);
ExcalidrawActionManagerContext.displayName = "ExcalidrawActionManagerContext";

export const useApp = () => useContext(AppContext);
export const useAppProps = () => useContext(AppPropsContext);
export const useDevice = () => useContext<Device>(DeviceContext);
export const useExcalidrawContainer = () =>
  useContext(ExcalidrawContainerContext);
export const useExcalidrawElements = () =>
  useContext(ExcalidrawElementsContext);
export const useExcalidrawAppState = () =>
  useContext(ExcalidrawAppStateContext);
export const useExcalidrawSetAppState = () =>
  useContext(ExcalidrawSetAppStateContext);
export const useExcalidrawActionManager = () =>
  useContext(ExcalidrawActionManagerContext);

let didTapTwice: boolean = false;
let tappedTwiceTimer = 0;
let isHoldingSpace: boolean = false;
let isPanning: boolean = false;
let isDraggingScrollBar: boolean = false;
let currentScrollBars: ScrollBars = { horizontal: null, vertical: null };
let touchTimeout = 0;
let invalidateContextMenu = false;

/**
 * Map of youtube embed video states
 */
const YOUTUBE_VIDEO_STATES = new Map<
  ExcalidrawElement["id"],
  ValueOf<typeof YOUTUBE_STATES>
>();

let IS_PLAIN_PASTE = false;
let IS_PLAIN_PASTE_TIMER = 0;
let PLAIN_PASTE_TOAST_SHOWN = false;

let lastPointerUp: (() => void) | null = null;
const gesture: Gesture = {
  pointers: new Map(),
  lastCenter: null,
  initialDistance: null,
  initialScale: null,
};

class App extends React.Component<AppProps, AppState> {
  canvas: AppClassProperties["canvas"];
  interactiveCanvas: AppClassProperties["interactiveCanvas"] = null;
  rc: RoughCanvas;
  unmounted: boolean = false;
  actionManager: ActionManager;
  device: Device = deviceContextInitialValue;

  private excalidrawContainerRef = React.createRef<HTMLDivElement>();

  public scene: Scene;
  public fonts: Fonts;
  public renderer: Renderer;
  private resizeObserver: ResizeObserver | undefined;
  private nearestScrollableContainer: HTMLElement | Document | undefined;
  public library: AppClassProperties["library"];
  public libraryItemsFromStorage: LibraryItems | undefined;
  public id: string;
  private store: Store;
  private history: History;
  private excalidrawContainerValue: {
    container: HTMLDivElement | null;
    id: string;
  };

  public files: BinaryFiles = {};
  public imageCache: AppClassProperties["imageCache"] = new Map();
  private iFrameRefs = new Map<ExcalidrawElement["id"], HTMLIFrameElement>();
  /**
   * Indicates whether the embeddable's url has been validated for rendering.
   * If value not set, indicates that the validation is pending.
   * Initially or on url change the flag is not reset so that we can guarantee
   * the validation came from a trusted source (the editor).
   **/
  private embedsValidationStatus: EmbedsValidationStatus = new Map();
  /** embeds that have been inserted to DOM (as a perf optim, we don't want to
   * insert to DOM before user initially scrolls to them) */
  private initializedEmbeds = new Set<ExcalidrawIframeLikeElement["id"]>();

  private elementsPendingErasure: ElementsPendingErasure = new Set();

  hitLinkElement?: NonDeletedExcalidrawElement;
  lastPointerDownEvent: React.PointerEvent<HTMLElement> | null = null;
  lastPointerUpEvent: React.PointerEvent<HTMLElement> | PointerEvent | null =
    null;
  lastPointerMoveEvent: PointerEvent | null = null;
  lastViewportPosition = { x: 0, y: 0 };

  animationFrameHandler = new AnimationFrameHandler();

  laserTrails = new LaserTrails(this.animationFrameHandler, this);
  eraserTrail = new AnimatedTrail(this.animationFrameHandler, this, {
    streamline: 0.2,
    size: 5,
    keepHead: true,
    sizeMapping: (c) => {
      const DECAY_TIME = 200;
      const DECAY_LENGTH = 10;
      const t = Math.max(0, 1 - (performance.now() - c.pressure) / DECAY_TIME);
      const l =
        (DECAY_LENGTH -
          Math.min(DECAY_LENGTH, c.totalLength - c.currentIndex)) /
        DECAY_LENGTH;

      return Math.min(easeOut(l), easeOut(t));
    },
    fill: () =>
      this.state.theme === THEME.LIGHT
        ? "rgba(0, 0, 0, 0.2)"
        : "rgba(255, 255, 255, 0.2)",
  });

  onChangeEmitter = new Emitter<
    [
      elements: readonly ExcalidrawElement[],
      appState: AppState,
      files: BinaryFiles,
    ]
  >();

  onPointerDownEmitter = new Emitter<
    [
      activeTool: AppState["activeTool"],
      pointerDownState: PointerDownState,
      event: React.PointerEvent<HTMLElement>,
    ]
  >();

  onPointerUpEmitter = new Emitter<
    [
      activeTool: AppState["activeTool"],
      pointerDownState: PointerDownState,
      event: PointerEvent,
    ]
  >();
  onUserFollowEmitter = new Emitter<[payload: OnUserFollowedPayload]>();
  onScrollChangeEmitter = new Emitter<
    [scrollX: number, scrollY: number, zoom: AppState["zoom"]]
  >();

  missingPointerEventCleanupEmitter = new Emitter<
    [event: PointerEvent | null]
  >();
  onRemoveEventListenersEmitter = new Emitter<[]>();

  constructor(props: AppProps) {
    super(props);
    const defaultAppState = getDefaultAppState();
    const {
      excalidrawAPI,
      viewModeEnabled = false,
      zenModeEnabled = false,
      gridModeEnabled = false,
      objectsSnapModeEnabled = false,
      theme = defaultAppState.theme,
      name = `${t("labels.untitled")}-${getDateTime()}`,
    } = props;
    this.state = {
      ...defaultAppState,
      theme,
      isLoading: true,
      ...this.getCanvasOffsets(),
      viewModeEnabled,
      zenModeEnabled,
      objectsSnapModeEnabled,
      gridSize: gridModeEnabled ? GRID_SIZE : null,
      name,
      width: window.innerWidth,
      height: window.innerHeight,
    };

    this.id = nanoid();
    this.library = new Library(this);
    this.actionManager = new ActionManager(
      this.syncActionResult,
      () => this.state,
      () => this.scene.getElementsIncludingDeleted(),
      this,
    );
    this.scene = new Scene();

    this.canvas = document.createElement("canvas");
    this.rc = rough.canvas(this.canvas);
    this.renderer = new Renderer(this.scene);

    this.store = new Store();
    this.history = new History();

    if (excalidrawAPI) {
      const api: ExcalidrawImperativeAPI = {
        updateScene: this.updateScene,
        updateLibrary: this.library.updateLibrary,
        addFiles: this.addFiles,
        resetScene: this.resetScene,
        getSceneElementsIncludingDeleted: this.getSceneElementsIncludingDeleted,
        history: {
          clear: this.resetHistory,
        },
        scrollToContent: this.scrollToContent,
        getSceneElements: this.getSceneElements,
        getAppState: () => this.state,
        getFiles: () => this.files,
        getName: this.getName,
        registerAction: (action: Action) => {
          this.actionManager.registerAction(action);
        },
        refresh: this.refresh,
        setToast: this.setToast,
        id: this.id,
        setActiveTool: this.setActiveTool,
        setCursor: this.setCursor,
        resetCursor: this.resetCursor,
        updateFrameRendering: this.updateFrameRendering,
        toggleSidebar: this.toggleSidebar,
        onChange: (cb) => this.onChangeEmitter.on(cb),
        onPointerDown: (cb) => this.onPointerDownEmitter.on(cb),
        onPointerUp: (cb) => this.onPointerUpEmitter.on(cb),
        onScrollChange: (cb) => this.onScrollChangeEmitter.on(cb),
        onUserFollow: (cb) => this.onUserFollowEmitter.on(cb),
      } as const;
      if (typeof excalidrawAPI === "function") {
        excalidrawAPI(api);
      } else {
        console.error("excalidrawAPI should be a function!");
      }
    }

    this.excalidrawContainerValue = {
      container: this.excalidrawContainerRef.current,
      id: this.id,
    };

    this.fonts = new Fonts({ scene: this.scene });
    this.history = new History();

    this.actionManager.registerAll(actions);
    this.actionManager.registerAction(
      createUndoAction(this.history, this.store, this.scene),
    );
    this.actionManager.registerAction(
      createRedoAction(this.history, this.store, this.scene),
    );
  }

  private onWindowMessage(event: MessageEvent) {
    if (
      event.origin !== "https://player.vimeo.com" &&
      event.origin !== "https://www.youtube.com"
    ) {
      return;
    }

    let data = null;
    try {
      data = JSON.parse(event.data);
    } catch (e) {}
    if (!data) {
      return;
    }

    switch (event.origin) {
      case "https://player.vimeo.com":
        //Allowing for multiple instances of Excalidraw running in the window
        if (data.method === "paused") {
          let source: Window | null = null;
          const iframes = document.body.querySelectorAll(
            "iframe.excalidraw__embeddable",
          );
          if (!iframes) {
            break;
          }
          for (const iframe of iframes as NodeListOf<HTMLIFrameElement>) {
            if (iframe.contentWindow === event.source) {
              source = iframe.contentWindow;
            }
          }
          source?.postMessage(
            JSON.stringify({
              method: data.value ? "play" : "pause",
              value: true,
            }),
            "*",
          );
        }
        break;
      case "https://www.youtube.com":
        if (
          data.event === "infoDelivery" &&
          data.info &&
          data.id &&
          typeof data.info.playerState === "number"
        ) {
          const id = data.id;
          const playerState = data.info.playerState as number;
          if (
            (Object.values(YOUTUBE_STATES) as number[]).includes(playerState)
          ) {
            YOUTUBE_VIDEO_STATES.set(
              id,
              playerState as ValueOf<typeof YOUTUBE_STATES>,
            );
          }
        }
        break;
    }
  }

  private cacheEmbeddableRef(
    element: ExcalidrawIframeLikeElement,
    ref: HTMLIFrameElement | null,
  ) {
    if (ref) {
      this.iFrameRefs.set(element.id, ref);
    }
  }

  private getHTMLIFrameElement(
    element: ExcalidrawIframeLikeElement,
  ): HTMLIFrameElement | undefined {
    return this.iFrameRefs.get(element.id);
  }

  private handleEmbeddableCenterClick(element: ExcalidrawIframeLikeElement) {
    if (
      this.state.activeEmbeddable?.element === element &&
      this.state.activeEmbeddable?.state === "active"
    ) {
      return;
    }

    // The delay serves two purposes
    // 1. To prevent first click propagating to iframe on mobile,
    //    else the click will immediately start and stop the video
    // 2. If the user double clicks the frame center to activate it
    //    without the delay youtube will immediately open the video
    //    in fullscreen mode
    setTimeout(() => {
      this.setState({
        activeEmbeddable: { element, state: "active" },
        selectedElementIds: { [element.id]: true },
        draggingElement: null,
        selectionElement: null,
      });
    }, 100);

    if (isIframeElement(element)) {
      return;
    }

    const iframe = this.getHTMLIFrameElement(element);

    if (!iframe?.contentWindow) {
      return;
    }

    if (iframe.src.includes("youtube")) {
      const state = YOUTUBE_VIDEO_STATES.get(element.id);
      if (!state) {
        YOUTUBE_VIDEO_STATES.set(element.id, YOUTUBE_STATES.UNSTARTED);
        iframe.contentWindow.postMessage(
          JSON.stringify({
            event: "listening",
            id: element.id,
          }),
          "*",
        );
      }
      switch (state) {
        case YOUTUBE_STATES.PLAYING:
        case YOUTUBE_STATES.BUFFERING:
          iframe.contentWindow?.postMessage(
            JSON.stringify({
              event: "command",
              func: "pauseVideo",
              args: "",
            }),
            "*",
          );
          break;
        default:
          iframe.contentWindow?.postMessage(
            JSON.stringify({
              event: "command",
              func: "playVideo",
              args: "",
            }),
            "*",
          );
      }
    }

    if (iframe.src.includes("player.vimeo.com")) {
      iframe.contentWindow.postMessage(
        JSON.stringify({
          method: "paused", //video play/pause in onWindowMessage handler
        }),
        "*",
      );
    }
  }

  private isIframeLikeElementCenter(
    el: ExcalidrawIframeLikeElement | null,
    event: React.PointerEvent<HTMLElement> | PointerEvent,
    sceneX: number,
    sceneY: number,
  ) {
    return (
      el &&
      !event.altKey &&
      !event.shiftKey &&
      !event.metaKey &&
      !event.ctrlKey &&
      (this.state.activeEmbeddable?.element !== el ||
        this.state.activeEmbeddable?.state === "hover" ||
        !this.state.activeEmbeddable) &&
      sceneX >= el.x + el.width / 3 &&
      sceneX <= el.x + (2 * el.width) / 3 &&
      sceneY >= el.y + el.height / 3 &&
      sceneY <= el.y + (2 * el.height) / 3
    );
  }

  private updateEmbedValidationStatus = (
    element: ExcalidrawEmbeddableElement,
    status: boolean,
  ) => {
    this.embedsValidationStatus.set(element.id, status);
    ShapeCache.delete(element);
  };

  private updateEmbeddables = () => {
    const iframeLikes = new Set<ExcalidrawIframeLikeElement["id"]>();

    let updated = false;
    this.scene.getNonDeletedElements().filter((element) => {
      if (isEmbeddableElement(element)) {
        iframeLikes.add(element.id);
        if (!this.embedsValidationStatus.has(element.id)) {
          updated = true;

          const validated = embeddableURLValidator(
            element.link,
            this.props.validateEmbeddable,
          );

          this.updateEmbedValidationStatus(element, validated);
        }
      } else if (isIframeElement(element)) {
        iframeLikes.add(element.id);
      }
      return false;
    });

    if (updated) {
      this.scene.triggerUpdate();
    }

    // GC
    this.iFrameRefs.forEach((ref, id) => {
      if (!iframeLikes.has(id)) {
        this.iFrameRefs.delete(id);
      }
    });
  };

  private renderEmbeddables() {
    const scale = this.state.zoom.value;
    const normalizedWidth = this.state.width;
    const normalizedHeight = this.state.height;

    const embeddableElements = this.scene
      .getNonDeletedElements()
      .filter(
        (el): el is Ordered<NonDeleted<ExcalidrawIframeLikeElement>> =>
          (isEmbeddableElement(el) &&
            this.embedsValidationStatus.get(el.id) === true) ||
          isIframeElement(el),
      );

    return (
      <>
        {embeddableElements.map((el) => {
          const { x, y } = sceneCoordsToViewportCoords(
            { sceneX: el.x, sceneY: el.y },
            this.state,
          );

          const isVisible = isElementInViewport(
            el,
            normalizedWidth,
            normalizedHeight,
            this.state,
            this.scene.getNonDeletedElementsMap(),
          );
          const hasBeenInitialized = this.initializedEmbeds.has(el.id);

          if (isVisible && !hasBeenInitialized) {
            this.initializedEmbeds.add(el.id);
          }
          const shouldRender = isVisible || hasBeenInitialized;

          if (!shouldRender) {
            return null;
          }

          let src: IframeData | null;

          if (isIframeElement(el)) {
            src = null;

            const data: MagicCacheData = (el.customData?.generationData ??
              this.magicGenerations.get(el.id)) || {
              status: "error",
              message: "No generation data",
              code: "ERR_NO_GENERATION_DATA",
            };

            if (data.status === "done") {
              const html = data.html;
              src = {
                intrinsicSize: { w: el.width, h: el.height },
                type: "document",
                srcdoc: () => {
                  return html;
                },
              } as const;
            } else if (data.status === "pending") {
              src = {
                intrinsicSize: { w: el.width, h: el.height },
                type: "document",
                srcdoc: () => {
                  return createSrcDoc(`
                    <style>
                      html, body {
                        width: 100%;
                        height: 100%;
                        color: ${
                          this.state.theme === THEME.DARK ? "white" : "black"
                        };
                      }
                      body {
                        display: flex;
                        align-items: center;
                        justify-content: center;
                        flex-direction: column;
                        gap: 1rem;
                      }

                      .Spinner {
                        display: flex;
                        align-items: center;
                        justify-content: center;
                        margin-left: auto;
                        margin-right: auto;
                      }

                      .Spinner svg {
                        animation: rotate 1.6s linear infinite;
                        transform-origin: center center;
                        width: 40px;
                        height: 40px;
                      }

                      .Spinner circle {
                        stroke: currentColor;
                        animation: dash 1.6s linear 0s infinite;
                        stroke-linecap: round;
                      }

                      @keyframes rotate {
                        100% {
                          transform: rotate(360deg);
                        }
                      }

                      @keyframes dash {
                        0% {
                          stroke-dasharray: 1, 300;
                          stroke-dashoffset: 0;
                        }
                        50% {
                          stroke-dasharray: 150, 300;
                          stroke-dashoffset: -200;
                        }
                        100% {
                          stroke-dasharray: 1, 300;
                          stroke-dashoffset: -280;
                        }
                      }
                    </style>
                    <div class="Spinner">
                      <svg
                        viewBox="0 0 100 100"
                      >
                        <circle
                          cx="50"
                          cy="50"
                          r="46"
                          stroke-width="8"
                          fill="none"
                          stroke-miter-limit="10"
                        />
                      </svg>
                    </div>
                    <div>Generating...</div>
                  `);
                },
              } as const;
            } else {
              let message: string;
              if (data.code === "ERR_GENERATION_INTERRUPTED") {
                message = "Generation was interrupted...";
              } else {
                message = data.message || "Generation failed";
              }
              src = {
                intrinsicSize: { w: el.width, h: el.height },
                type: "document",
                srcdoc: () => {
                  return createSrcDoc(`
                    <style>
                    html, body {
                      height: 100%;
                    }
                      body {
                        display: flex;
                        flex-direction: column;
                        align-items: center;
                        justify-content: center;
                        color: ${COLOR_PALETTE.red[3]};
                      }
                      h1, h3 {
                        margin-top: 0;
                        margin-bottom: 0.5rem;
                      }
                    </style>
                    <h1>Error!</h1>
                    <h3>${message}</h3>
                  `);
                },
              } as const;
            }
          } else {
            src = getEmbedLink(toValidURL(el.link || ""));
          }

          const isActive =
            this.state.activeEmbeddable?.element === el &&
            this.state.activeEmbeddable?.state === "active";
          const isHovered =
            this.state.activeEmbeddable?.element === el &&
            this.state.activeEmbeddable?.state === "hover";

          return (
            <div
              key={el.id}
              className={clsx("excalidraw__embeddable-container", {
                "is-hovered": isHovered,
              })}
              style={{
                transform: isVisible
                  ? `translate(${x - this.state.offsetLeft}px, ${
                      y - this.state.offsetTop
                    }px) scale(${scale})`
                  : "none",
                display: isVisible ? "block" : "none",
                opacity: getRenderOpacity(
                  el,
                  getContainingFrame(el, this.scene.getNonDeletedElementsMap()),
                  this.elementsPendingErasure,
                ),
                ["--embeddable-radius" as string]: `${getCornerRadius(
                  Math.min(el.width, el.height),
                  el,
                )}px`,
              }}
            >
              <div
                //this is a hack that addresses isse with embedded excalidraw.com embeddable
                //https://github.com/excalidraw/excalidraw/pull/6691#issuecomment-1607383938
                /*ref={(ref) => {
                  if (!this.excalidrawContainerRef.current) {
                    return;
                  }
                  const container = this.excalidrawContainerRef.current;
                  const sh = container.scrollHeight;
                  const ch = container.clientHeight;
                  if (sh !== ch) {
                    container.style.height = `${sh}px`;
                    setTimeout(() => {
                      container.style.height = `100%`;
                    });
                  }
                }}*/
                className="excalidraw__embeddable-container__inner"
                style={{
                  width: isVisible ? `${el.width}px` : 0,
                  height: isVisible ? `${el.height}px` : 0,
                  transform: isVisible ? `rotate(${el.angle}rad)` : "none",
                  pointerEvents: isActive
                    ? POINTER_EVENTS.enabled
                    : POINTER_EVENTS.disabled,
                }}
              >
                {isHovered && (
                  <div className="excalidraw__embeddable-hint">
                    {t("buttons.embeddableInteractionButton")}
                  </div>
                )}
                <div
                  className="excalidraw__embeddable__outer"
                  style={{
                    padding: `${el.strokeWidth}px`,
                  }}
                >
                  {(isEmbeddableElement(el)
                    ? this.props.renderEmbeddable?.(el, this.state)
                    : null) ?? (
                    <iframe
                      ref={(ref) => this.cacheEmbeddableRef(el, ref)}
                      className="excalidraw__embeddable"
                      srcDoc={
                        src?.type === "document"
                          ? src.srcdoc(this.state.theme)
                          : undefined
                      }
                      src={
                        src?.type !== "document" ? src?.link ?? "" : undefined
                      }
                      // https://stackoverflow.com/q/18470015
                      scrolling="no"
                      referrerPolicy="no-referrer-when-downgrade"
                      title="Excalidraw Embedded Content"
                      allow="accelerometer; autoplay; clipboard-write; encrypted-media; gyroscope; picture-in-picture"
                      allowFullScreen={true}
                      sandbox={`${
                        src?.sandbox?.allowSameOrigin ? "allow-same-origin" : ""
                      } allow-scripts allow-forms allow-popups allow-popups-to-escape-sandbox allow-presentation allow-downloads`}
                    />
                  )}
                </div>
              </div>
            </div>
          );
        })}
      </>
    );
  }

  private getFrameNameDOMId = (frameElement: ExcalidrawElement) => {
    return `${this.id}-frame-name-${frameElement.id}`;
  };

  frameNameBoundsCache: FrameNameBoundsCache = {
    get: (frameElement) => {
      let bounds = this.frameNameBoundsCache._cache.get(frameElement.id);
      if (
        !bounds ||
        bounds.zoom !== this.state.zoom.value ||
        bounds.versionNonce !== frameElement.versionNonce
      ) {
        const frameNameDiv = document.getElementById(
          this.getFrameNameDOMId(frameElement),
        );

        if (frameNameDiv) {
          const box = frameNameDiv.getBoundingClientRect();
          const boxSceneTopLeft = viewportCoordsToSceneCoords(
            { clientX: box.x, clientY: box.y },
            this.state,
          );
          const boxSceneBottomRight = viewportCoordsToSceneCoords(
            { clientX: box.right, clientY: box.bottom },
            this.state,
          );

          bounds = {
            x: boxSceneTopLeft.x,
            y: boxSceneTopLeft.y,
            width: boxSceneBottomRight.x - boxSceneTopLeft.x,
            height: boxSceneBottomRight.y - boxSceneTopLeft.y,
            angle: 0,
            zoom: this.state.zoom.value,
            versionNonce: frameElement.versionNonce,
          };

          this.frameNameBoundsCache._cache.set(frameElement.id, bounds);

          return bounds;
        }
        return null;
      }

      return bounds;
    },
    /**
     * @private
     */
    _cache: new Map(),
  };

  private renderFrameNames = () => {
    if (!this.state.frameRendering.enabled || !this.state.frameRendering.name) {
      return null;
    }

    const isDarkTheme = this.state.theme === THEME.DARK;

    return this.scene.getNonDeletedFramesLikes().map((f) => {
      if (
        !isElementInViewport(
          f,
          this.canvas.width / window.devicePixelRatio,
          this.canvas.height / window.devicePixelRatio,
          {
            offsetLeft: this.state.offsetLeft,
            offsetTop: this.state.offsetTop,
            scrollX: this.state.scrollX,
            scrollY: this.state.scrollY,
            zoom: this.state.zoom,
          },
          this.scene.getNonDeletedElementsMap(),
        )
      ) {
        // if frame not visible, don't render its name
        return null;
      }

      const { x: x1, y: y1 } = sceneCoordsToViewportCoords(
        { sceneX: f.x, sceneY: f.y },
        this.state,
      );

      const FRAME_NAME_EDIT_PADDING = 6;

      const reset = () => {
        mutateElement(f, { name: f.name?.trim() || null });
        this.setState({ editingFrame: null });
      };

      let frameNameJSX;

      const frameName = getFrameLikeTitle(f);

      if (f.id === this.state.editingFrame) {
        const frameNameInEdit = frameName;

        frameNameJSX = (
          <input
            autoFocus
            value={frameNameInEdit}
            onChange={(e) => {
              mutateElement(f, {
                name: e.target.value,
              });
            }}
            onFocus={(e) => e.target.select()}
            onBlur={() => reset()}
            onKeyDown={(event) => {
              // for some inexplicable reason, `onBlur` triggered on ESC
              // does not reset `state.editingFrame` despite being called,
              // and we need to reset it here as well
              if (event.key === KEYS.ESCAPE || event.key === KEYS.ENTER) {
                reset();
              }
            }}
            style={{
              background: this.state.viewBackgroundColor,
              filter: isDarkTheme ? THEME_FILTER : "none",
              zIndex: 2,
              border: "none",
              display: "block",
              padding: `${FRAME_NAME_EDIT_PADDING}px`,
              borderRadius: 4,
              boxShadow: "inset 0 0 0 1px var(--color-primary)",
              fontFamily: "Assistant",
              fontSize: "14px",
              transform: `translate(-${FRAME_NAME_EDIT_PADDING}px, ${FRAME_NAME_EDIT_PADDING}px)`,
              color: "var(--color-gray-80)",
              overflow: "hidden",
              maxWidth: `${
                document.body.clientWidth - x1 - FRAME_NAME_EDIT_PADDING
              }px`,
            }}
            size={frameNameInEdit.length + 1 || 1}
            dir="auto"
            autoComplete="off"
            autoCapitalize="off"
            autoCorrect="off"
          />
        );
      } else {
        frameNameJSX = frameName;
      }

      return (
        <div
          id={this.getFrameNameDOMId(f)}
          key={f.id}
          style={{
            position: "absolute",
            // Positioning from bottom so that we don't to either
            // calculate text height or adjust using transform (which)
            // messes up input position when editing the frame name.
            // This makes the positioning deterministic and we can calculate
            // the same position when rendering to canvas / svg.
            bottom: `${
              this.state.height +
              FRAME_STYLE.nameOffsetY -
              y1 +
              this.state.offsetTop
            }px`,
            left: `${x1 - this.state.offsetLeft}px`,
            zIndex: 2,
            fontSize: FRAME_STYLE.nameFontSize,
            color: isDarkTheme
              ? FRAME_STYLE.nameColorDarkTheme
              : FRAME_STYLE.nameColorLightTheme,
            lineHeight: FRAME_STYLE.nameLineHeight,
            width: "max-content",
            maxWidth: `${f.width}px`,
            overflow: f.id === this.state.editingFrame ? "visible" : "hidden",
            whiteSpace: "nowrap",
            textOverflow: "ellipsis",
            cursor: CURSOR_TYPE.MOVE,
            pointerEvents: this.state.viewModeEnabled
              ? POINTER_EVENTS.disabled
              : POINTER_EVENTS.enabled,
          }}
          onPointerDown={(event) => this.handleCanvasPointerDown(event)}
          onWheel={(event) => this.handleWheel(event)}
          onContextMenu={this.handleCanvasContextMenu}
          onDoubleClick={() => {
            this.setState({
              editingFrame: f.id,
            });
          }}
        >
          {frameNameJSX}
        </div>
      );
    });
  };

  private toggleOverscrollBehavior(event: React.PointerEvent) {
    // when pointer inside editor, disable overscroll behavior to prevent
    // panning to trigger history back/forward on MacOS Chrome
    document.documentElement.style.overscrollBehaviorX =
      event.type === "pointerenter" ? "none" : "auto";
  }

  public render() {
    const selectedElements = this.scene.getSelectedElements(this.state);
    const { renderTopRightUI, renderCustomStats } = this.props;

    const sceneNonce = this.scene.getSceneNonce();
    const { elementsMap, visibleElements } =
      this.renderer.getRenderableElements({
        sceneNonce,
        zoom: this.state.zoom,
        offsetLeft: this.state.offsetLeft,
        offsetTop: this.state.offsetTop,
        scrollX: this.state.scrollX,
        scrollY: this.state.scrollY,
        height: this.state.height,
        width: this.state.width,
        editingElement: this.state.editingElement,
        pendingImageElementId: this.state.pendingImageElementId,
      });

    const allElementsMap = this.scene.getNonDeletedElementsMap();

    const shouldBlockPointerEvents =
      !(
        this.state.editingElement && isLinearElement(this.state.editingElement)
      ) &&
      (this.state.selectionElement ||
        this.state.draggingElement ||
        this.state.resizingElement ||
        (this.state.activeTool.type === "laser" &&
          // technically we can just test on this once we make it more safe
          this.state.cursorButton === "down") ||
        (this.state.editingElement &&
          !isTextElement(this.state.editingElement)));

    const firstSelectedElement = selectedElements[0];

    return (
      <div
        className={clsx("excalidraw excalidraw-container", {
          "excalidraw--view-mode": this.state.viewModeEnabled,
          "excalidraw--mobile": this.device.editor.isMobile,
        })}
        style={{
          ["--ui-pointerEvents" as any]: shouldBlockPointerEvents
            ? POINTER_EVENTS.disabled
            : POINTER_EVENTS.enabled,
        }}
        ref={this.excalidrawContainerRef}
        onDrop={this.handleAppOnDrop}
        tabIndex={0}
        onKeyDown={
          this.props.handleKeyboardGlobally ? undefined : this.onKeyDown
        }
        onPointerEnter={this.toggleOverscrollBehavior}
        onPointerLeave={this.toggleOverscrollBehavior}
      >
        <AppContext.Provider value={this}>
          <AppPropsContext.Provider value={this.props}>
            <ExcalidrawContainerContext.Provider
              value={this.excalidrawContainerValue}
            >
              <DeviceContext.Provider value={this.device}>
                <ExcalidrawSetAppStateContext.Provider value={this.setAppState}>
                  <ExcalidrawAppStateContext.Provider value={this.state}>
                    <ExcalidrawElementsContext.Provider
                      value={this.scene.getNonDeletedElements()}
                    >
                      <ExcalidrawActionManagerContext.Provider
                        value={this.actionManager}
                      >
                        <LayerUI
                          canvas={this.canvas}
                          appState={this.state}
                          files={this.files}
                          setAppState={this.setAppState}
                          actionManager={this.actionManager}
                          elements={this.scene.getNonDeletedElements()}
                          onLockToggle={this.toggleLock}
                          onPenModeToggle={this.togglePenMode}
                          onHandToolToggle={this.onHandToolToggle}
                          langCode={getLanguage().code}
                          renderTopRightUI={renderTopRightUI}
                          renderCustomStats={renderCustomStats}
                          showExitZenModeBtn={
                            typeof this.props?.zenModeEnabled === "undefined" &&
                            this.state.zenModeEnabled
                          }
                          UIOptions={this.props.UIOptions}
                          onExportImage={this.onExportImage}
                          renderWelcomeScreen={
                            !this.state.isLoading &&
                            this.state.showWelcomeScreen &&
                            this.state.activeTool.type === "selection" &&
                            !this.state.zenModeEnabled &&
                            !this.scene.getElementsIncludingDeleted().length
                          }
                          app={this}
                          isCollaborating={this.props.isCollaborating}
                          openAIKey={this.OPENAI_KEY}
                          isOpenAIKeyPersisted={this.OPENAI_KEY_IS_PERSISTED}
                          onOpenAIAPIKeyChange={this.onOpenAIKeyChange}
                          onMagicSettingsConfirm={this.onMagicSettingsConfirm}
                        >
                          {this.props.children}
                        </LayerUI>

                        <div className="excalidraw-textEditorContainer" />
                        <div className="excalidraw-contextMenuContainer" />
                        <div className="excalidraw-eye-dropper-container" />
                        <SVGLayer
                          trails={[this.laserTrails, this.eraserTrail]}
                        />
                        {selectedElements.length === 1 &&
                          this.state.showHyperlinkPopup && (
                            <Hyperlink
                              key={firstSelectedElement.id}
                              element={firstSelectedElement}
                              elementsMap={allElementsMap}
                              setAppState={this.setAppState}
                              onLinkOpen={this.props.onLinkOpen}
                              setToast={this.setToast}
                              updateEmbedValidationStatus={
                                this.updateEmbedValidationStatus
                              }
                            />
                          )}
                        {this.props.aiEnabled !== false &&
                          selectedElements.length === 1 &&
                          isMagicFrameElement(firstSelectedElement) && (
                            <ElementCanvasButtons
                              element={firstSelectedElement}
                              elementsMap={elementsMap}
                            >
                              <ElementCanvasButton
                                title={t("labels.convertToCode")}
                                icon={MagicIcon}
                                checked={false}
                                onChange={() =>
                                  this.onMagicFrameGenerate(
                                    firstSelectedElement,
                                    "button",
                                  )
                                }
                              />
                            </ElementCanvasButtons>
                          )}
                        {selectedElements.length === 1 &&
                          isIframeElement(firstSelectedElement) &&
                          firstSelectedElement.customData?.generationData
                            ?.status === "done" && (
                            <ElementCanvasButtons
                              element={firstSelectedElement}
                              elementsMap={elementsMap}
                            >
                              <ElementCanvasButton
                                title={t("labels.copySource")}
                                icon={copyIcon}
                                checked={false}
                                onChange={() =>
                                  this.onIframeSrcCopy(firstSelectedElement)
                                }
                              />
                              <ElementCanvasButton
                                title="Enter fullscreen"
                                icon={fullscreenIcon}
                                checked={false}
                                onChange={() => {
                                  const iframe =
                                    this.getHTMLIFrameElement(
                                      firstSelectedElement,
                                    );
                                  if (iframe) {
                                    try {
                                      iframe.requestFullscreen();
                                      this.setState({
                                        activeEmbeddable: {
                                          element: firstSelectedElement,
                                          state: "active",
                                        },
                                        selectedElementIds: {
                                          [firstSelectedElement.id]: true,
                                        },
                                        draggingElement: null,
                                        selectionElement: null,
                                      });
                                    } catch (err: any) {
                                      console.warn(err);
                                      this.setState({
                                        errorMessage:
                                          "Couldn't enter fullscreen",
                                      });
                                    }
                                  }
                                }}
                              />
                            </ElementCanvasButtons>
                          )}
                        {this.state.toast !== null && (
                          <Toast
                            message={this.state.toast.message}
                            onClose={() => this.setToast(null)}
                            duration={this.state.toast.duration}
                            closable={this.state.toast.closable}
                          />
                        )}
                        {this.state.contextMenu && (
                          <ContextMenu
                            items={this.state.contextMenu.items}
                            top={this.state.contextMenu.top}
                            left={this.state.contextMenu.left}
                            actionManager={this.actionManager}
                            onClose={(callback) => {
                              this.setState({ contextMenu: null }, () => {
                                this.focusContainer();
                                callback?.();
                              });
                            }}
                          />
                        )}
                        <StaticCanvas
                          canvas={this.canvas}
                          rc={this.rc}
                          elementsMap={elementsMap}
                          allElementsMap={allElementsMap}
                          visibleElements={visibleElements}
                          sceneNonce={sceneNonce}
                          selectionNonce={
                            this.state.selectionElement?.versionNonce
                          }
                          scale={window.devicePixelRatio}
                          appState={this.state}
                          renderConfig={{
                            imageCache: this.imageCache,
                            isExporting: false,
                            renderGrid: true,
                            canvasBackgroundColor:
                              this.state.viewBackgroundColor,
                            embedsValidationStatus: this.embedsValidationStatus,
                            elementsPendingErasure: this.elementsPendingErasure,
                          }}
                        />
                        <InteractiveCanvas
                          containerRef={this.excalidrawContainerRef}
                          canvas={this.interactiveCanvas}
                          elementsMap={elementsMap}
                          visibleElements={visibleElements}
                          allElementsMap={allElementsMap}
                          selectedElements={selectedElements}
                          sceneNonce={sceneNonce}
                          selectionNonce={
                            this.state.selectionElement?.versionNonce
                          }
                          scale={window.devicePixelRatio}
                          appState={this.state}
                          device={this.device}
                          renderInteractiveSceneCallback={
                            this.renderInteractiveSceneCallback
                          }
                          handleCanvasRef={this.handleInteractiveCanvasRef}
                          onContextMenu={this.handleCanvasContextMenu}
                          onPointerMove={this.handleCanvasPointerMove}
                          onPointerUp={this.handleCanvasPointerUp}
                          onPointerCancel={this.removePointer}
                          onTouchMove={this.handleTouchMove}
                          onPointerDown={this.handleCanvasPointerDown}
                          onDoubleClick={this.handleCanvasDoubleClick}
                        />
                        {this.state.userToFollow && (
                          <FollowMode
                            width={this.state.width}
                            height={this.state.height}
                            userToFollow={this.state.userToFollow}
                            onDisconnect={this.maybeUnfollowRemoteUser}
                          />
                        )}
                        {this.renderFrameNames()}
                      </ExcalidrawActionManagerContext.Provider>
                      {this.renderEmbeddables()}
                    </ExcalidrawElementsContext.Provider>
                  </ExcalidrawAppStateContext.Provider>
                </ExcalidrawSetAppStateContext.Provider>
              </DeviceContext.Provider>
            </ExcalidrawContainerContext.Provider>
          </AppPropsContext.Provider>
        </AppContext.Provider>
      </div>
    );
  }

  public focusContainer: AppClassProperties["focusContainer"] = () => {
    this.excalidrawContainerRef.current?.focus();
  };

  public getSceneElementsIncludingDeleted = () => {
    return this.scene.getElementsIncludingDeleted();
  };

  public getSceneElements = () => {
    return this.scene.getNonDeletedElements();
  };

  public onInsertElements = (elements: readonly ExcalidrawElement[]) => {
    this.addElementsFromPasteOrLibrary({
      elements,
      position: "center",
      files: null,
    });
  };

  public onExportImage = async (
    type: keyof typeof EXPORT_IMAGE_TYPES,
    elements: ExportedElements,
    opts: { exportingFrame: ExcalidrawFrameLikeElement | null },
  ) => {
    trackEvent("export", type, "ui");
    const fileHandle = await exportCanvas(
      type,
      elements,
      this.state,
      this.files,
      {
        exportBackground: this.state.exportBackground,
        name: this.getName(),
        viewBackgroundColor: this.state.viewBackgroundColor,
        exportingFrame: opts.exportingFrame,
      },
    )
      .catch(muteFSAbortError)
      .catch((error) => {
        console.error(error);
        this.setState({ errorMessage: error.message });
      });

    if (
      this.state.exportEmbedScene &&
      fileHandle &&
      isImageFileHandle(fileHandle)
    ) {
      this.setState({ fileHandle });
    }
  };

  private magicGenerations = new Map<
    ExcalidrawIframeElement["id"],
    MagicCacheData
  >();

  private updateMagicGeneration = ({
    frameElement,
    data,
  }: {
    frameElement: ExcalidrawIframeElement;
    data: MagicCacheData;
  }) => {
    if (data.status === "pending") {
      // We don't wanna persist pending state to storage. It should be in-app
      // state only.
      // Thus reset so that we prefer local cache (if there was some
      // generationData set previously)
      mutateElement(
        frameElement,
        { customData: { generationData: undefined } },
        false,
      );
    } else {
      mutateElement(
        frameElement,
        { customData: { generationData: data } },
        false,
      );
    }
    this.magicGenerations.set(frameElement.id, data);
    this.triggerRender();
  };

  private getTextFromElements(elements: readonly ExcalidrawElement[]) {
    const text = elements
      .reduce((acc: string[], element) => {
        if (isTextElement(element)) {
          acc.push(element.text);
        }
        return acc;
      }, [])
      .join("\n\n");
    return text;
  }

  private async onMagicFrameGenerate(
    magicFrame: ExcalidrawMagicFrameElement,
    source: "button" | "upstream",
  ) {
    if (!this.OPENAI_KEY) {
      this.setState({
        openDialog: {
          name: "settings",
          tab: "diagram-to-code",
          source: "generation",
        },
      });
      trackEvent("ai", "generate (missing key)", "d2c");
      return;
    }

    const magicFrameChildren = getElementsOverlappingFrame(
      this.scene.getNonDeletedElements(),
      magicFrame,
    ).filter((el) => !isMagicFrameElement(el));

    if (!magicFrameChildren.length) {
      if (source === "button") {
        this.setState({ errorMessage: "Cannot generate from an empty frame" });
        trackEvent("ai", "generate (no-children)", "d2c");
      } else {
        this.setActiveTool({ type: "magicframe" });
      }
      return;
    }

    const frameElement = this.insertIframeElement({
      sceneX: magicFrame.x + magicFrame.width + 30,
      sceneY: magicFrame.y,
      width: magicFrame.width,
      height: magicFrame.height,
    });

    if (!frameElement) {
      return;
    }

    this.updateMagicGeneration({
      frameElement,
      data: { status: "pending" },
    });

    this.setState({
      selectedElementIds: { [frameElement.id]: true },
    });

    const blob = await exportToBlob({
      elements: this.scene.getNonDeletedElements(),
      appState: {
        ...this.state,
        exportBackground: true,
        viewBackgroundColor: this.state.viewBackgroundColor,
      },
      exportingFrame: magicFrame,
      files: this.files,
    });

    const dataURL = await getDataURL(blob);

    const textFromFrameChildren = this.getTextFromElements(magicFrameChildren);

    trackEvent("ai", "generate (start)", "d2c");

    const result = await diagramToHTML({
      image: dataURL,
      apiKey: this.OPENAI_KEY,
      text: textFromFrameChildren,
      theme: this.state.theme,
    });

    if (!result.ok) {
      trackEvent("ai", "generate (failed)", "d2c");
      console.error(result.error);
      this.updateMagicGeneration({
        frameElement,
        data: {
          status: "error",
          code: "ERR_OAI",
          message: result.error?.message || "Unknown error during generation",
        },
      });
      return;
    }
    trackEvent("ai", "generate (success)", "d2c");

    if (result.choices[0].message.content == null) {
      this.updateMagicGeneration({
        frameElement,
        data: {
          status: "error",
          code: "ERR_OAI",
          message: "Nothing genereated :(",
        },
      });
      return;
    }

    const message = result.choices[0].message.content;

    const html = message.slice(
      message.indexOf("<!DOCTYPE html>"),
      message.indexOf("</html>") + "</html>".length,
    );

    this.updateMagicGeneration({
      frameElement,
      data: { status: "done", html },
    });
  }

  private onIframeSrcCopy(element: ExcalidrawIframeElement) {
    if (element.customData?.generationData?.status === "done") {
      copyTextToSystemClipboard(element.customData.generationData.html);
      this.setToast({
        message: "copied to clipboard",
        closable: false,
        duration: 1500,
      });
    }
  }

  private OPENAI_KEY: string | null = EditorLocalStorage.get(
    EDITOR_LS_KEYS.OAI_API_KEY,
  );
  private OPENAI_KEY_IS_PERSISTED: boolean =
    EditorLocalStorage.has(EDITOR_LS_KEYS.OAI_API_KEY) || false;

  private onOpenAIKeyChange = (
    openAIKey: string | null,
    shouldPersist: boolean,
  ) => {
    this.OPENAI_KEY = openAIKey || null;
    if (shouldPersist) {
      const didPersist = EditorLocalStorage.set(
        EDITOR_LS_KEYS.OAI_API_KEY,
        openAIKey,
      );
      this.OPENAI_KEY_IS_PERSISTED = didPersist;
    } else {
      this.OPENAI_KEY_IS_PERSISTED = false;
    }
  };

  private onMagicSettingsConfirm = (
    apiKey: string,
    shouldPersist: boolean,
    source: "tool" | "generation" | "settings",
  ) => {
    this.OPENAI_KEY = apiKey || null;
    this.onOpenAIKeyChange(this.OPENAI_KEY, shouldPersist);

    if (source === "settings") {
      return;
    }

    const selectedElements = this.scene.getSelectedElements({
      selectedElementIds: this.state.selectedElementIds,
    });

    if (apiKey) {
      if (selectedElements.length) {
        this.onMagicframeToolSelect();
      } else {
        this.setActiveTool({ type: "magicframe" });
      }
    } else if (!isMagicFrameElement(selectedElements[0])) {
      // even if user didn't end up setting api key, let's pick the tool
      // so they can draw up a frame and move forward
      this.setActiveTool({ type: "magicframe" });
    }
  };

  public onMagicframeToolSelect = () => {
    if (!this.OPENAI_KEY) {
      this.setState({
        openDialog: {
          name: "settings",
          tab: "diagram-to-code",
          source: "tool",
        },
      });
      trackEvent("ai", "tool-select (missing key)", "d2c");
      return;
    }

    const selectedElements = this.scene.getSelectedElements({
      selectedElementIds: this.state.selectedElementIds,
    });

    if (selectedElements.length === 0) {
      this.setActiveTool({ type: TOOL_TYPE.magicframe });
      trackEvent("ai", "tool-select (empty-selection)", "d2c");
    } else {
      const selectedMagicFrame: ExcalidrawMagicFrameElement | false =
        selectedElements.length === 1 &&
        isMagicFrameElement(selectedElements[0]) &&
        selectedElements[0];

      // case: user selected elements containing frame-like(s) or are frame
      // members, we don't want to wrap into another magicframe
      // (unless the only selected element is a magic frame which we reuse)
      if (
        !selectedMagicFrame &&
        selectedElements.some((el) => isFrameLikeElement(el) || el.frameId)
      ) {
        this.setActiveTool({ type: TOOL_TYPE.magicframe });
        return;
      }

      trackEvent("ai", "tool-select (existing selection)", "d2c");

      let frame: ExcalidrawMagicFrameElement;
      if (selectedMagicFrame) {
        // a single magicframe already selected -> use it
        frame = selectedMagicFrame;
      } else {
        // selected elements aren't wrapped in magic frame yet -> wrap now

        const [minX, minY, maxX, maxY] = getCommonBounds(selectedElements);
        const padding = 50;

        frame = newMagicFrameElement({
          ...FRAME_STYLE,
          x: minX - padding,
          y: minY - padding,
          width: maxX - minX + padding * 2,
          height: maxY - minY + padding * 2,
          opacity: 100,
          locked: false,
        });

        this.scene.insertElement(frame);

        for (const child of selectedElements) {
          mutateElement(child, { frameId: frame.id });
        }

        this.setState({
          selectedElementIds: { [frame.id]: true },
        });
      }

      this.onMagicFrameGenerate(frame, "upstream");
    }
  };

  private openEyeDropper = ({ type }: { type: "stroke" | "background" }) => {
    jotaiStore.set(activeEyeDropperAtom, {
      swapPreviewOnAlt: true,
      colorPickerType:
        type === "stroke" ? "elementStroke" : "elementBackground",
      onSelect: (color, event) => {
        const shouldUpdateStrokeColor =
          (type === "background" && event.altKey) ||
          (type === "stroke" && !event.altKey);
        const selectedElements = this.scene.getSelectedElements(this.state);
        if (
          !selectedElements.length ||
          this.state.activeTool.type !== "selection"
        ) {
          if (shouldUpdateStrokeColor) {
            this.syncActionResult({
              appState: { ...this.state, currentItemStrokeColor: color },
              storeAction: StoreAction.CAPTURE,
            });
          } else {
            this.syncActionResult({
              appState: { ...this.state, currentItemBackgroundColor: color },
              storeAction: StoreAction.CAPTURE,
            });
          }
        } else {
          this.updateScene({
            elements: this.scene.getElementsIncludingDeleted().map((el) => {
              if (this.state.selectedElementIds[el.id]) {
                return newElementWith(el, {
                  [shouldUpdateStrokeColor ? "strokeColor" : "backgroundColor"]:
                    color,
                });
              }
              return el;
            }),
            storeAction: StoreAction.CAPTURE,
          });
        }
      },
      keepOpenOnAlt: false,
    });
  };

  public dismissLinearEditor = () => {
    setTimeout(() => {
      this.setState({
        editingLinearElement: null,
      });
    });
  };

  public syncActionResult = withBatchedUpdates((actionResult: ActionResult) => {
    if (this.unmounted || actionResult === false) {
      return;
    }

    if (actionResult.storeAction === StoreAction.UPDATE) {
      this.store.shouldUpdateSnapshot();
    } else if (actionResult.storeAction === StoreAction.CAPTURE) {
      this.store.shouldCaptureIncrement();
    }

    let didUpdate = false;

    let editingElement: AppState["editingElement"] | null = null;
    if (actionResult.elements) {
      actionResult.elements.forEach((element) => {
        if (
          this.state.editingElement?.id === element.id &&
          this.state.editingElement !== element &&
          isNonDeletedElement(element)
        ) {
          editingElement = element;
        }
      });

      this.scene.replaceAllElements(actionResult.elements);
      didUpdate = true;
    }

    if (actionResult.files) {
      this.files = actionResult.replaceFiles
        ? actionResult.files
        : { ...this.files, ...actionResult.files };
      this.addNewImagesToImageCache();
    }

    if (actionResult.appState || editingElement || this.state.contextMenu) {
      let viewModeEnabled = actionResult?.appState?.viewModeEnabled || false;
      let zenModeEnabled = actionResult?.appState?.zenModeEnabled || false;
      let gridSize = actionResult?.appState?.gridSize || null;
      const theme =
        actionResult?.appState?.theme || this.props.theme || THEME.LIGHT;
      const name = actionResult?.appState?.name ?? this.state.name;
      const errorMessage =
        actionResult?.appState?.errorMessage ?? this.state.errorMessage;
      if (typeof this.props.viewModeEnabled !== "undefined") {
        viewModeEnabled = this.props.viewModeEnabled;
      }

      if (typeof this.props.zenModeEnabled !== "undefined") {
        zenModeEnabled = this.props.zenModeEnabled;
      }

      if (typeof this.props.gridModeEnabled !== "undefined") {
        gridSize = this.props.gridModeEnabled ? GRID_SIZE : null;
      }

      editingElement =
        editingElement || actionResult.appState?.editingElement || null;

      if (editingElement?.isDeleted) {
        editingElement = null;
      }

      this.setState((state) => {
        // using Object.assign instead of spread to fool TS 4.2.2+ into
        // regarding the resulting type as not containing undefined
        // (which the following expression will never contain)
        return Object.assign(actionResult.appState || {}, {
          // NOTE this will prevent opening context menu using an action
          // or programmatically from the host, so it will need to be
          // rewritten later
          contextMenu: null,
          editingElement,
          viewModeEnabled,
          zenModeEnabled,
          gridSize,
          theme,
          name,
          errorMessage,
        });
      });

      didUpdate = true;
    }

    if (!didUpdate && actionResult.storeAction !== StoreAction.NONE) {
      this.scene.triggerUpdate();
    }
  });

  // Lifecycle

  private onBlur = withBatchedUpdates(() => {
    isHoldingSpace = false;
    this.setState({ isBindingEnabled: true });
  });

  private onUnload = () => {
    this.onBlur();
  };

  private disableEvent: EventListener = (event) => {
    event.preventDefault();
  };

  private resetHistory = () => {
    this.history.clear();
  };

  private resetStore = () => {
    this.store.clear();
  };

  /**
   * Resets scene & history.
   * ! Do not use to clear scene user action !
   */
  private resetScene = withBatchedUpdates(
    (opts?: { resetLoadingState: boolean }) => {
      this.scene.replaceAllElements([]);
      this.setState((state) => ({
        ...getDefaultAppState(),
        isLoading: opts?.resetLoadingState ? false : state.isLoading,
        theme: this.state.theme,
      }));
      this.resetStore();
      this.resetHistory();
    },
  );

  private initializeScene = async () => {
    if ("launchQueue" in window && "LaunchParams" in window) {
      (window as any).launchQueue.setConsumer(
        async (launchParams: { files: any[] }) => {
          if (!launchParams.files.length) {
            return;
          }
          const fileHandle = launchParams.files[0];
          const blob: Blob = await fileHandle.getFile();
          this.loadFileToCanvas(
            new File([blob], blob.name || "", { type: blob.type }),
            fileHandle,
          );
        },
      );
    }

    if (this.props.theme) {
      this.setState({ theme: this.props.theme });
    }
    if (!this.state.isLoading) {
      this.setState({ isLoading: true });
    }
    let initialData = null;
    try {
      if (typeof this.props.initialData === "function") {
        initialData = (await this.props.initialData()) || null;
      } else {
        initialData = (await this.props.initialData) || null;
      }
      if (initialData?.libraryItems) {
        this.library
          .updateLibrary({
            libraryItems: initialData.libraryItems,
            merge: true,
          })
          .catch((error) => {
            console.error(error);
          });
      }
    } catch (error: any) {
      console.error(error);
      initialData = {
        appState: {
          errorMessage:
            error.message ||
            "Encountered an error during importing or restoring scene data",
        },
      };
    }
    const scene = restore(initialData, null, null, { repairBindings: true });
    scene.appState = {
      ...scene.appState,
      theme: this.props.theme || scene.appState.theme,
      // we're falling back to current (pre-init) state when deciding
      // whether to open the library, to handle a case where we
      // update the state outside of initialData (e.g. when loading the app
      // with a library install link, which should auto-open the library)
      openSidebar: scene.appState?.openSidebar || this.state.openSidebar,
      activeTool:
        scene.appState.activeTool.type === "image"
          ? { ...scene.appState.activeTool, type: "selection" }
          : scene.appState.activeTool,
      isLoading: false,
      toast: this.state.toast,
    };
    if (initialData?.scrollToContent) {
      scene.appState = {
        ...scene.appState,
        ...calculateScrollCenter(scene.elements, {
          ...scene.appState,
          width: this.state.width,
          height: this.state.height,
          offsetTop: this.state.offsetTop,
          offsetLeft: this.state.offsetLeft,
        }),
      };
    }

    this.resetStore();
    this.resetHistory();
    this.syncActionResult({
      ...scene,
      storeAction: StoreAction.UPDATE,
    });

    // FontFaceSet loadingdone event we listen on may not always
    // fire (looking at you Safari), so on init we manually load all
    // fonts and rerender scene text elements once done. This also
    // seems faster even in browsers that do fire the loadingdone event.
    this.fonts.loadSceneFonts();
  };

  private isMobileBreakpoint = (width: number, height: number) => {
    return (
      width < MQ_MAX_WIDTH_PORTRAIT ||
      (height < MQ_MAX_HEIGHT_LANDSCAPE && width < MQ_MAX_WIDTH_LANDSCAPE)
    );
  };

  private refreshViewportBreakpoints = () => {
    const container = this.excalidrawContainerRef.current;
    if (!container) {
      return;
    }

    const { clientWidth: viewportWidth, clientHeight: viewportHeight } =
      document.body;

    const prevViewportState = this.device.viewport;

    const nextViewportState = updateObject(prevViewportState, {
      isLandscape: viewportWidth > viewportHeight,
      isMobile: this.isMobileBreakpoint(viewportWidth, viewportHeight),
    });

    if (prevViewportState !== nextViewportState) {
      this.device = { ...this.device, viewport: nextViewportState };
      return true;
    }
    return false;
  };

  private refreshEditorBreakpoints = () => {
    const container = this.excalidrawContainerRef.current;
    if (!container) {
      return;
    }

    const { width: editorWidth, height: editorHeight } =
      container.getBoundingClientRect();

    const sidebarBreakpoint =
      this.props.UIOptions.dockedSidebarBreakpoint != null
        ? this.props.UIOptions.dockedSidebarBreakpoint
        : MQ_RIGHT_SIDEBAR_MIN_WIDTH;

    const prevEditorState = this.device.editor;

    const nextEditorState = updateObject(prevEditorState, {
      isMobile: this.isMobileBreakpoint(editorWidth, editorHeight),
      canFitSidebar: editorWidth > sidebarBreakpoint,
    });

    if (prevEditorState !== nextEditorState) {
      this.device = { ...this.device, editor: nextEditorState };
      return true;
    }
    return false;
  };

  public async componentDidMount() {
    this.unmounted = false;
    this.excalidrawContainerValue.container =
      this.excalidrawContainerRef.current;

    if (import.meta.env.MODE === ENV.TEST || import.meta.env.DEV) {
      const setState = this.setState.bind(this);
      Object.defineProperties(window.h, {
        state: {
          configurable: true,
          get: () => {
            return this.state;
          },
        },
        setState: {
          configurable: true,
          value: (...args: Parameters<typeof setState>) => {
            return this.setState(...args);
          },
        },
        app: {
          configurable: true,
          value: this,
        },
        history: {
          configurable: true,
          value: this.history,
        },
        store: {
          configurable: true,
          value: this.store,
        },
        fonts: {
          configurable: true,
          value: this.fonts,
        },
      });
    }

    this.store.onStoreIncrementEmitter.on((increment) => {
      this.history.record(increment.elementsChange, increment.appStateChange);
    });

    this.scene.onUpdate(this.triggerRender);
    this.addEventListeners();

    if (this.props.autoFocus && this.excalidrawContainerRef.current) {
      this.focusContainer();
    }

    if (
      // bounding rects don't work in tests so updating
      // the state on init would result in making the test enviro run
      // in mobile breakpoint (0 width/height), making everything fail
      !isTestEnv()
    ) {
      this.refreshViewportBreakpoints();
      this.refreshEditorBreakpoints();
    }

    if (supportsResizeObserver && this.excalidrawContainerRef.current) {
      this.resizeObserver = new ResizeObserver(() => {
        this.refreshEditorBreakpoints();
        this.updateDOMRect();
      });
      this.resizeObserver?.observe(this.excalidrawContainerRef.current);
    }

    const searchParams = new URLSearchParams(window.location.search.slice(1));

    if (searchParams.has("web-share-target")) {
      // Obtain a file that was shared via the Web Share Target API.
      this.restoreFileFromShare();
    } else {
      this.updateDOMRect(this.initializeScene);
    }

    // note that this check seems to always pass in localhost
    if (isBrave() && !isMeasureTextSupported()) {
      this.setState({
        errorMessage: <BraveMeasureTextError />,
      });
    }
  }

  public componentWillUnmount() {
    (window as any).launchQueue?.setConsumer(() => {});
    this.renderer.destroy();
    this.scene.destroy();
    this.scene = new Scene();
    this.fonts = new Fonts({ scene: this.scene });
    this.renderer = new Renderer(this.scene);
    this.files = {};
    this.imageCache.clear();
    this.resizeObserver?.disconnect();
    this.unmounted = true;
    this.removeEventListeners();
    this.library.destroy();
    this.laserTrails.stop();
    this.eraserTrail.stop();
    this.onChangeEmitter.clear();
    this.store.onStoreIncrementEmitter.clear();
    ShapeCache.destroy();
    SnapCache.destroy();
    clearTimeout(touchTimeout);
    isSomeElementSelected.clearCache();
    selectGroupsForSelectedElements.clearCache();
    touchTimeout = 0;
    document.documentElement.style.overscrollBehaviorX = "";
  }

  private onResize = withBatchedUpdates(() => {
    this.scene
      .getElementsIncludingDeleted()
      .forEach((element) => ShapeCache.delete(element));
    this.refreshViewportBreakpoints();
    this.updateDOMRect();
    if (!supportsResizeObserver) {
      this.refreshEditorBreakpoints();
    }
    this.setState({});
  });

  /** generally invoked only if fullscreen was invoked programmatically */
  private onFullscreenChange = () => {
    if (
      // points to the iframe element we fullscreened
      !document.fullscreenElement &&
      this.state.activeEmbeddable?.state === "active"
    ) {
      this.setState({
        activeEmbeddable: null,
      });
    }
  };

  private removeEventListeners() {
    this.onRemoveEventListenersEmitter.trigger();
  }

  private addEventListeners() {
    // remove first as we can add event listeners multiple times
    this.removeEventListeners();

    // -------------------------------------------------------------------------
    //                        view+edit mode listeners
    // -------------------------------------------------------------------------

    if (this.props.handleKeyboardGlobally) {
      this.onRemoveEventListenersEmitter.once(
        addEventListener(document, EVENT.KEYDOWN, this.onKeyDown, false),
      );
    }

    this.onRemoveEventListenersEmitter.once(
      addEventListener(
        this.excalidrawContainerRef.current,
        EVENT.WHEEL,
        this.onWheel,
        { passive: false },
      ),
      addEventListener(window, EVENT.MESSAGE, this.onWindowMessage, false),
      addEventListener(document, EVENT.POINTER_UP, this.removePointer), // #3553
      addEventListener(document, EVENT.COPY, this.onCopy),
      addEventListener(document, EVENT.KEYUP, this.onKeyUp, { passive: true }),
      addEventListener(
        document,
        EVENT.POINTER_MOVE,
        this.updateCurrentCursorPosition,
      ),
      // rerender text elements on font load to fix #637 && #1553
      addEventListener(document.fonts, "loadingdone", (event) => {
        const loadedFontFaces = (event as FontFaceSetLoadEvent).fontfaces;
        this.fonts.onLoaded(loadedFontFaces);
      }),
      // Safari-only desktop pinch zoom
      addEventListener(
        document,
        EVENT.GESTURE_START,
        this.onGestureStart as any,
        false,
      ),
      addEventListener(
        document,
        EVENT.GESTURE_CHANGE,
        this.onGestureChange as any,
        false,
      ),
      addEventListener(
        document,
        EVENT.GESTURE_END,
        this.onGestureEnd as any,
        false,
      ),
      addEventListener(window, EVENT.FOCUS, () => {
        this.maybeCleanupAfterMissingPointerUp(null);
        // browsers (chrome?) tend to free up memory a lot, which results
        // in canvas context being cleared. Thus re-render on focus.
        this.triggerRender(true);
      }),
    );

    if (this.state.viewModeEnabled) {
      return;
    }

    // -------------------------------------------------------------------------
    //                        edit-mode listeners only
    // -------------------------------------------------------------------------

    this.onRemoveEventListenersEmitter.once(
      addEventListener(
        document,
        EVENT.FULLSCREENCHANGE,
        this.onFullscreenChange,
      ),
      addEventListener(document, EVENT.PASTE, this.pasteFromClipboard),
      addEventListener(document, EVENT.CUT, this.onCut),
      addEventListener(window, EVENT.RESIZE, this.onResize, false),
      addEventListener(window, EVENT.UNLOAD, this.onUnload, false),
      addEventListener(window, EVENT.BLUR, this.onBlur, false),
      addEventListener(
        this.excalidrawContainerRef.current,
        EVENT.DRAG_OVER,
        this.disableEvent,
        false,
      ),
      addEventListener(
        this.excalidrawContainerRef.current,
        EVENT.DROP,
        this.disableEvent,
        false,
      ),
    );

    if (this.props.detectScroll) {
      this.onRemoveEventListenersEmitter.once(
        addEventListener(
          getNearestScrollableContainer(this.excalidrawContainerRef.current!),
          EVENT.SCROLL,
          this.onScroll,
        ),
      );
    }
  }

  componentDidUpdate(prevProps: AppProps, prevState: AppState) {
    this.updateEmbeddables();
    const elements = this.scene.getElementsIncludingDeleted();
    const elementsMap = this.scene.getElementsMapIncludingDeleted();
    const nonDeletedElementsMap = this.scene.getNonDeletedElementsMap();

    if (!this.state.showWelcomeScreen && !elements.length) {
      this.setState({ showWelcomeScreen: true });
    }

    if (
      prevProps.UIOptions.dockedSidebarBreakpoint !==
      this.props.UIOptions.dockedSidebarBreakpoint
    ) {
      this.refreshEditorBreakpoints();
    }

    const hasFollowedPersonLeft =
      prevState.userToFollow &&
      !this.state.collaborators.has(prevState.userToFollow.socketId);

    if (hasFollowedPersonLeft) {
      this.maybeUnfollowRemoteUser();
    }

    if (
      prevState.zoom.value !== this.state.zoom.value ||
      prevState.scrollX !== this.state.scrollX ||
      prevState.scrollY !== this.state.scrollY
    ) {
      this.props?.onScrollChange?.(
        this.state.scrollX,
        this.state.scrollY,
        this.state.zoom,
      );
      this.onScrollChangeEmitter.trigger(
        this.state.scrollX,
        this.state.scrollY,
        this.state.zoom,
      );
    }

    if (prevState.userToFollow !== this.state.userToFollow) {
      if (prevState.userToFollow) {
        this.onUserFollowEmitter.trigger({
          userToFollow: prevState.userToFollow,
          action: "UNFOLLOW",
        });
      }

      if (this.state.userToFollow) {
        this.onUserFollowEmitter.trigger({
          userToFollow: this.state.userToFollow,
          action: "FOLLOW",
        });
      }
    }

    if (
      Object.keys(this.state.selectedElementIds).length &&
      isEraserActive(this.state)
    ) {
      this.setState({
        activeTool: updateActiveTool(this.state, { type: "selection" }),
      });
    }
    if (
      this.state.activeTool.type === "eraser" &&
      prevState.theme !== this.state.theme
    ) {
      setEraserCursor(this.interactiveCanvas, this.state.theme);
    }
    // Hide hyperlink popup if shown when element type is not selection
    if (
      prevState.activeTool.type === "selection" &&
      this.state.activeTool.type !== "selection" &&
      this.state.showHyperlinkPopup
    ) {
      this.setState({ showHyperlinkPopup: false });
    }
    if (prevProps.langCode !== this.props.langCode) {
      this.updateLanguage();
    }

    if (isEraserActive(prevState) && !isEraserActive(this.state)) {
      this.eraserTrail.endPath();
    }

    if (prevProps.viewModeEnabled !== this.props.viewModeEnabled) {
      this.setState({ viewModeEnabled: !!this.props.viewModeEnabled });
    }

    if (prevState.viewModeEnabled !== this.state.viewModeEnabled) {
      this.addEventListeners();
      this.deselectElements();
    }

    if (prevProps.zenModeEnabled !== this.props.zenModeEnabled) {
      this.setState({ zenModeEnabled: !!this.props.zenModeEnabled });
    }

    if (prevProps.theme !== this.props.theme && this.props.theme) {
      this.setState({ theme: this.props.theme });
    }

    if (prevProps.gridModeEnabled !== this.props.gridModeEnabled) {
      this.setState({
        gridSize: this.props.gridModeEnabled ? GRID_SIZE : null,
      });
    }

    this.excalidrawContainerRef.current?.classList.toggle(
      "theme--dark",
      this.state.theme === THEME.DARK,
    );

    if (
      this.state.editingLinearElement &&
      !this.state.selectedElementIds[this.state.editingLinearElement.elementId]
    ) {
      // defer so that the storeAction flag isn't reset via current update
      setTimeout(() => {
        // execute only if the condition still holds when the deferred callback
        // executes (it can be scheduled multiple times depending on how
        // many times the component renders)
        this.state.editingLinearElement &&
          this.actionManager.executeAction(actionFinalize);
      });
    }

    // failsafe in case the state is being updated in incorrect order resulting
    // in the editingElement being now a deleted element
    if (this.state.editingElement?.isDeleted) {
      this.setState({ editingElement: null });
    }

    if (
      this.state.selectedLinearElement &&
      !this.state.selectedElementIds[this.state.selectedLinearElement.elementId]
    ) {
      // To make sure `selectedLinearElement` is in sync with `selectedElementIds`, however this shouldn't be needed once
      // we have a single API to update `selectedElementIds`
      this.setState({ selectedLinearElement: null });
    }

    const { multiElement } = prevState;
    if (
      prevState.activeTool !== this.state.activeTool &&
      multiElement != null &&
      isBindingEnabled(this.state) &&
      isBindingElement(multiElement, false)
    ) {
      maybeBindLinearElement(
        multiElement,
        this.state,
        tupleToCoors(
          LinearElementEditor.getPointAtIndexGlobalCoordinates(
            multiElement,
            -1,
            nonDeletedElementsMap,
          ),
        ),
        this.scene.getNonDeletedElementsMap(),
        this.scene.getNonDeletedElements(),
      );
    }

    this.store.commit(elementsMap, this.state);

    // Do not notify consumers if we're still loading the scene. Among other
    // potential issues, this fixes a case where the tab isn't focused during
    // init, which would trigger onChange with empty elements, which would then
    // override whatever is in localStorage currently.
    if (!this.state.isLoading) {
      this.props.onChange?.(elements, this.state, this.files);
      this.onChangeEmitter.trigger(elements, this.state, this.files);
    }
  }

  private renderInteractiveSceneCallback = ({
    atLeastOneVisibleElement,
    scrollBars,
    elementsMap,
  }: RenderInteractiveSceneCallback) => {
    if (scrollBars) {
      currentScrollBars = scrollBars;
    }
    const scrolledOutside =
      // hide when editing text
      isTextElement(this.state.editingElement)
        ? false
        : !atLeastOneVisibleElement && elementsMap.size > 0;
    if (this.state.scrolledOutside !== scrolledOutside) {
      this.setState({ scrolledOutside });
    }

    this.scheduleImageRefresh();
  };

  private onScroll = debounce(() => {
    const { offsetTop, offsetLeft } = this.getCanvasOffsets();
    this.setState((state) => {
      if (state.offsetLeft === offsetLeft && state.offsetTop === offsetTop) {
        return null;
      }
      return { offsetTop, offsetLeft };
    });
  }, SCROLL_TIMEOUT);

  // Copy/paste

  private onCut = withBatchedUpdates((event: ClipboardEvent) => {
    const isExcalidrawActive = this.excalidrawContainerRef.current?.contains(
      document.activeElement,
    );
    if (!isExcalidrawActive || isWritableElement(event.target)) {
      return;
    }
    this.actionManager.executeAction(actionCut, "keyboard", event);
    event.preventDefault();
    event.stopPropagation();
  });

  private onCopy = withBatchedUpdates((event: ClipboardEvent) => {
    const isExcalidrawActive = this.excalidrawContainerRef.current?.contains(
      document.activeElement,
    );
    if (!isExcalidrawActive || isWritableElement(event.target)) {
      return;
    }
    this.actionManager.executeAction(actionCopy, "keyboard", event);
    event.preventDefault();
    event.stopPropagation();
  });

  private static resetTapTwice() {
    didTapTwice = false;
  }

  private onTouchStart = (event: TouchEvent) => {
    // fix for Apple Pencil Scribble (do not prevent for other devices)
    if (isIOS) {
      event.preventDefault();
    }

    if (!didTapTwice) {
      didTapTwice = true;
      clearTimeout(tappedTwiceTimer);
      tappedTwiceTimer = window.setTimeout(
        App.resetTapTwice,
        TAP_TWICE_TIMEOUT,
      );
      return;
    }
    // insert text only if we tapped twice with a single finger
    // event.touches.length === 1 will also prevent inserting text when user's zooming
    if (didTapTwice && event.touches.length === 1) {
      const touch = event.touches[0];
      // @ts-ignore
      this.handleCanvasDoubleClick({
        clientX: touch.clientX,
        clientY: touch.clientY,
      });
      didTapTwice = false;
      clearTimeout(tappedTwiceTimer);
    }

    if (event.touches.length === 2) {
      this.setState({
        selectedElementIds: makeNextSelectedElementIds({}, this.state),
        activeEmbeddable: null,
      });
    }
  };

  private onTouchEnd = (event: TouchEvent) => {
    this.resetContextMenuTimer();
    if (event.touches.length > 0) {
      this.setState({
        previousSelectedElementIds: {},
        selectedElementIds: makeNextSelectedElementIds(
          this.state.previousSelectedElementIds,
          this.state,
        ),
      });
    } else {
      gesture.pointers.clear();
    }
  };

  public pasteFromClipboard = withBatchedUpdates(
    async (event: ClipboardEvent) => {
      const isPlainPaste = !!IS_PLAIN_PASTE;

      // #686
      const target = document.activeElement;
      const isExcalidrawActive =
        this.excalidrawContainerRef.current?.contains(target);
      if (event && !isExcalidrawActive) {
        return;
      }

      const elementUnderCursor = document.elementFromPoint(
        this.lastViewportPosition.x,
        this.lastViewportPosition.y,
      );
      if (
        event &&
        (!(elementUnderCursor instanceof HTMLCanvasElement) ||
          isWritableElement(target))
      ) {
        return;
      }

      const { x: sceneX, y: sceneY } = viewportCoordsToSceneCoords(
        {
          clientX: this.lastViewportPosition.x,
          clientY: this.lastViewportPosition.y,
        },
        this.state,
      );

      // must be called in the same frame (thus before any awaits) as the paste
      // event else some browsers (FF...) will clear the clipboardData
      // (something something security)
      let file = event?.clipboardData?.files[0];
      const data = await parseClipboard(event, isPlainPaste);
      if (!file && !isPlainPaste) {
        if (data.mixedContent) {
          return this.addElementsFromMixedContentPaste(data.mixedContent, {
            isPlainPaste,
            sceneX,
            sceneY,
          });
        } else if (data.text) {
          const string = data.text.trim();
          if (string.startsWith("<svg") && string.endsWith("</svg>")) {
            // ignore SVG validation/normalization which will be done during image
            // initialization
            file = SVGStringToFile(string);
          }
        }
      }

      // prefer spreadsheet data over image file (MS Office/Libre Office)
      if (isSupportedImageFile(file) && !data.spreadsheet) {
        if (!this.isToolSupported("image")) {
          this.setState({ errorMessage: t("errors.imageToolNotSupported") });
          return;
        }

        const imageElement = this.createImageElement({ sceneX, sceneY });
        this.insertImageElement(imageElement, file);
        this.initializeImageDimensions(imageElement);
        this.setState({
          selectedElementIds: makeNextSelectedElementIds(
            {
              [imageElement.id]: true,
            },
            this.state,
          ),
        });

        return;
      }

      if (this.props.onPaste) {
        try {
          if ((await this.props.onPaste(data, event)) === false) {
            return;
          }
        } catch (error: any) {
          console.error(error);
        }
      }

      if (data.errorMessage) {
        this.setState({ errorMessage: data.errorMessage });
      } else if (data.spreadsheet && !isPlainPaste) {
        this.setState({
          pasteDialog: {
            data: data.spreadsheet,
            shown: true,
          },
        });
      } else if (data.elements) {
        const elements = (
          data.programmaticAPI
            ? convertToExcalidrawElements(
                data.elements as ExcalidrawElementSkeleton[],
              )
            : data.elements
        ) as readonly ExcalidrawElement[];
        // TODO remove formatting from elements if isPlainPaste
        this.addElementsFromPasteOrLibrary({
          elements,
          files: data.files || null,
          position: "cursor",
          retainSeed: isPlainPaste,
        });
      } else if (data.text) {
        if (data.text && isMaybeMermaidDefinition(data.text)) {
          const api = await import("@excalidraw/mermaid-to-excalidraw");

          try {
            const { elements: skeletonElements, files } =
              await api.parseMermaidToExcalidraw(data.text);

            const elements = convertToExcalidrawElements(skeletonElements, {
              regenerateIds: true,
            });

            this.addElementsFromPasteOrLibrary({
              elements,
              files,
              position: "cursor",
            });

            return;
          } catch (err: any) {
            console.warn(
              `parsing pasted text as mermaid definition failed: ${err.message}`,
            );
          }
        }

        const nonEmptyLines = normalizeEOL(data.text)
          .split(/\n+/)
          .map((s) => s.trim())
          .filter(Boolean);

        const embbeddableUrls = nonEmptyLines
          .map((str) => maybeParseEmbedSrc(str))
          .filter((string) => {
            return (
              embeddableURLValidator(string, this.props.validateEmbeddable) &&
              (/^(http|https):\/\/[^\s/$.?#].[^\s]*$/.test(string) ||
                getEmbedLink(string)?.type === "video")
            );
          });

        if (
          !IS_PLAIN_PASTE &&
          embbeddableUrls.length > 0 &&
          // if there were non-embeddable text (lines) mixed in with embeddable
          // urls, ignore and paste as text
          embbeddableUrls.length === nonEmptyLines.length
        ) {
          const embeddables: NonDeleted<ExcalidrawEmbeddableElement>[] = [];
          for (const url of embbeddableUrls) {
            const prevEmbeddable: ExcalidrawEmbeddableElement | undefined =
              embeddables[embeddables.length - 1];
            const embeddable = this.insertEmbeddableElement({
              sceneX: prevEmbeddable
                ? prevEmbeddable.x + prevEmbeddable.width + 20
                : sceneX,
              sceneY,
              link: normalizeLink(url),
            });
            if (embeddable) {
              embeddables.push(embeddable);
            }
          }
          if (embeddables.length) {
            this.setState({
              selectedElementIds: Object.fromEntries(
                embeddables.map((embeddable) => [embeddable.id, true]),
              ),
            });
          }
          return;
        }
        this.addTextFromPaste(data.text, isPlainPaste);
      }
      this.setActiveTool({ type: "selection" });
      event?.preventDefault();
    },
  );

  addElementsFromPasteOrLibrary = (opts: {
    elements: readonly ExcalidrawElement[];
    files: BinaryFiles | null;
    position: { clientX: number; clientY: number } | "cursor" | "center";
    retainSeed?: boolean;
    fitToContent?: boolean;
  }) => {
    const elements = restoreElements(opts.elements, null, undefined);
    const [minX, minY, maxX, maxY] = getCommonBounds(elements);

    const elementsCenterX = distance(minX, maxX) / 2;
    const elementsCenterY = distance(minY, maxY) / 2;

    const clientX =
      typeof opts.position === "object"
        ? opts.position.clientX
        : opts.position === "cursor"
        ? this.lastViewportPosition.x
        : this.state.width / 2 + this.state.offsetLeft;
    const clientY =
      typeof opts.position === "object"
        ? opts.position.clientY
        : opts.position === "cursor"
        ? this.lastViewportPosition.y
        : this.state.height / 2 + this.state.offsetTop;

    const { x, y } = viewportCoordsToSceneCoords(
      { clientX, clientY },
      this.state,
    );

    const dx = x - elementsCenterX;
    const dy = y - elementsCenterY;

    const [gridX, gridY] = getGridPoint(dx, dy, this.state.gridSize);

    const newElements = duplicateElements(
      elements.map((element) => {
        return newElementWith(element, {
          x: element.x + gridX - minX,
          y: element.y + gridY - minY,
        });
      }),
      {
        randomizeSeed: !opts.retainSeed,
      },
    );

    const prevElements = this.scene.getElementsIncludingDeleted();
    const nextElements = [...prevElements, ...newElements];

    syncMovedIndices(nextElements, arrayToMap(newElements));

    const topLayerFrame = this.getTopLayerFrameAtSceneCoords({ x, y });

    if (topLayerFrame) {
      const eligibleElements = filterElementsEligibleAsFrameChildren(
        newElements,
        topLayerFrame,
      );
      addElementsToFrame(nextElements, eligibleElements, topLayerFrame);
    }

    this.scene.replaceAllElements(nextElements);

    newElements.forEach((newElement) => {
      if (isTextElement(newElement) && isBoundToContainer(newElement)) {
        const container = getContainerElement(
          newElement,
          this.scene.getElementsMapIncludingDeleted(),
        );
        redrawTextBoundingBox(
          newElement,
          container,
          this.scene.getElementsMapIncludingDeleted(),
        );
      }
    });

    if (opts.files) {
      this.files = { ...this.files, ...opts.files };
    }

    this.store.shouldCaptureIncrement();

    const nextElementsToSelect =
      excludeElementsInFramesFromSelection(newElements);

    this.setState(
      {
        ...this.state,
        // keep sidebar (presumably the library) open if it's docked and
        // can fit.
        //
        // Note, we should close the sidebar only if we're dropping items
        // from library, not when pasting from clipboard. Alas.
        openSidebar:
          this.state.openSidebar &&
          this.device.editor.canFitSidebar &&
          jotaiStore.get(isSidebarDockedAtom)
            ? this.state.openSidebar
            : null,
        ...selectGroupsForSelectedElements(
          {
            editingGroupId: null,
            selectedElementIds: nextElementsToSelect.reduce(
              (acc: Record<ExcalidrawElement["id"], true>, element) => {
                if (!isBoundToContainer(element)) {
                  acc[element.id] = true;
                }
                return acc;
              },
              {},
            ),
          },
          this.scene.getNonDeletedElements(),
          this.state,
          this,
        ),
      },
      () => {
        if (opts.files) {
          this.addNewImagesToImageCache();
        }
      },
    );
    this.setActiveTool({ type: "selection" });

    if (opts.fitToContent) {
      this.scrollToContent(newElements, {
        fitToContent: true,
      });
    }
  };

  // TODO rewrite this to paste both text & images at the same time if
  // pasted data contains both
  private async addElementsFromMixedContentPaste(
    mixedContent: PastedMixedContent,
    {
      isPlainPaste,
      sceneX,
      sceneY,
    }: { isPlainPaste: boolean; sceneX: number; sceneY: number },
  ) {
    if (
      !isPlainPaste &&
      mixedContent.some((node) => node.type === "imageUrl") &&
      this.isToolSupported("image")
    ) {
      const imageURLs = mixedContent
        .filter((node) => node.type === "imageUrl")
        .map((node) => node.value);
      const responses = await Promise.all(
        imageURLs.map(async (url) => {
          try {
            return { file: await ImageURLToFile(url) };
          } catch (error: any) {
            let errorMessage = error.message;
            if (error.cause === "FETCH_ERROR") {
              errorMessage = t("errors.failedToFetchImage");
            } else if (error.cause === "UNSUPPORTED") {
              errorMessage = t("errors.unsupportedFileType");
            }
            return { errorMessage };
          }
        }),
      );
      let y = sceneY;
      let firstImageYOffsetDone = false;
      const nextSelectedIds: Record<ExcalidrawElement["id"], true> = {};
      for (const response of responses) {
        if (response.file) {
          const imageElement = this.createImageElement({
            sceneX,
            sceneY: y,
          });

          const initializedImageElement = await this.insertImageElement(
            imageElement,
            response.file,
          );
          if (initializedImageElement) {
            // vertically center first image in the batch
            if (!firstImageYOffsetDone) {
              firstImageYOffsetDone = true;
              y -= initializedImageElement.height / 2;
            }
            // hack to reset the `y` coord because we vertically center during
            // insertImageElement
            mutateElement(initializedImageElement, { y }, false);

            y = imageElement.y + imageElement.height + 25;

            nextSelectedIds[imageElement.id] = true;
          }
        }
      }

      this.setState({
        selectedElementIds: makeNextSelectedElementIds(
          nextSelectedIds,
          this.state,
        ),
      });

      const error = responses.find((response) => !!response.errorMessage);
      if (error && error.errorMessage) {
        this.setState({ errorMessage: error.errorMessage });
      }
    } else {
      const textNodes = mixedContent.filter((node) => node.type === "text");
      if (textNodes.length) {
        this.addTextFromPaste(
          textNodes.map((node) => node.value).join("\n\n"),
          isPlainPaste,
        );
      }
    }
  }

  private addTextFromPaste(text: string, isPlainPaste = false) {
    const { x, y } = viewportCoordsToSceneCoords(
      {
        clientX: this.lastViewportPosition.x,
        clientY: this.lastViewportPosition.y,
      },
      this.state,
    );

    const textElementProps = {
      x,
      y,
      strokeColor: this.state.currentItemStrokeColor,
      backgroundColor: this.state.currentItemBackgroundColor,
      fillStyle: this.state.currentItemFillStyle,
      strokeWidth: this.state.currentItemStrokeWidth,
      strokeStyle: this.state.currentItemStrokeStyle,
      roundness: null,
      roughness: this.state.currentItemRoughness,
      opacity: this.state.currentItemOpacity,
      text,
      fontSize: this.state.currentItemFontSize,
      fontFamily: this.state.currentItemFontFamily,
      textAlign: DEFAULT_TEXT_ALIGN,
      verticalAlign: DEFAULT_VERTICAL_ALIGN,
      locked: false,
    };
    const fontString = getFontString({
      fontSize: textElementProps.fontSize,
      fontFamily: textElementProps.fontFamily,
    });
    const lineHeight = getLineHeight(textElementProps.fontFamily);
    const [x1, , x2] = getVisibleSceneBounds(this.state);
    // long texts should not go beyond 800 pixels in width nor should it go below 200 px
    const maxTextWidth = Math.max(Math.min((x2 - x1) * 0.5, 800), 200);
    const LINE_GAP = 10;
    let currentY = y;

    const lines = isPlainPaste ? [text] : text.split("\n");
    const textElements = lines.reduce(
      (acc: ExcalidrawTextElement[], line, idx) => {
        const originalText = line.trim();
        if (originalText.length) {
          const topLayerFrame = this.getTopLayerFrameAtSceneCoords({
            x,
            y: currentY,
          });

          let metrics = measureText(originalText, fontString, lineHeight);
          const isTextUnwrapped = metrics.width > maxTextWidth;

          const text = isTextUnwrapped
            ? wrapText(originalText, fontString, maxTextWidth)
            : originalText;

          metrics = isTextUnwrapped
            ? measureText(text, fontString, lineHeight)
            : metrics;

          const startX = x - metrics.width / 2;
          const startY = currentY - metrics.height / 2;

          const element = newTextElement({
            ...textElementProps,
            x: startX,
            y: startY,
            text,
            originalText,
            lineHeight,
            autoResize: !isTextUnwrapped,
            frameId: topLayerFrame ? topLayerFrame.id : null,
          });
          acc.push(element);
          currentY += element.height + LINE_GAP;
        } else {
          const prevLine = lines[idx - 1]?.trim();
          // add paragraph only if previous line was not empty, IOW don't add
          // more than one empty line
          if (prevLine) {
            currentY +=
              getLineHeightInPx(textElementProps.fontSize, lineHeight) +
              LINE_GAP;
          }
        }

        return acc;
      },
      [],
    );

    if (textElements.length === 0) {
      return;
    }

    this.scene.insertElements(textElements);

    this.setState({
      selectedElementIds: makeNextSelectedElementIds(
        Object.fromEntries(textElements.map((el) => [el.id, true])),
        this.state,
      ),
    });

    if (
      !isPlainPaste &&
      textElements.length > 1 &&
      PLAIN_PASTE_TOAST_SHOWN === false &&
      !this.device.editor.isMobile
    ) {
      this.setToast({
        message: t("toast.pasteAsSingleElement", {
          shortcut: getShortcutKey("CtrlOrCmd+Shift+V"),
        }),
        duration: 5000,
      });
      PLAIN_PASTE_TOAST_SHOWN = true;
    }

    this.store.shouldCaptureIncrement();
  }

  setAppState: React.Component<any, AppState>["setState"] = (
    state,
    callback,
  ) => {
    this.setState(state, callback);
  };

  removePointer = (event: React.PointerEvent<HTMLElement> | PointerEvent) => {
    if (touchTimeout) {
      this.resetContextMenuTimer();
    }

    gesture.pointers.delete(event.pointerId);
  };

  toggleLock = (source: "keyboard" | "ui" = "ui") => {
    if (!this.state.activeTool.locked) {
      trackEvent(
        "toolbar",
        "toggleLock",
        `${source} (${this.device.editor.isMobile ? "mobile" : "desktop"})`,
      );
    }
    this.setState((prevState) => {
      return {
        activeTool: {
          ...prevState.activeTool,
          ...updateActiveTool(
            this.state,
            prevState.activeTool.locked
              ? { type: "selection" }
              : prevState.activeTool,
          ),
          locked: !prevState.activeTool.locked,
        },
      };
    });
  };

  updateFrameRendering = (
    opts:
      | Partial<AppState["frameRendering"]>
      | ((
          prevState: AppState["frameRendering"],
        ) => Partial<AppState["frameRendering"]>),
  ) => {
    this.setState((prevState) => {
      const next =
        typeof opts === "function" ? opts(prevState.frameRendering) : opts;
      return {
        frameRendering: {
          enabled: next?.enabled ?? prevState.frameRendering.enabled,
          clip: next?.clip ?? prevState.frameRendering.clip,
          name: next?.name ?? prevState.frameRendering.name,
          outline: next?.outline ?? prevState.frameRendering.outline,
        },
      };
    });
  };

  togglePenMode = (force: boolean | null) => {
    this.setState((prevState) => {
      return {
        penMode: force ?? !prevState.penMode,
        penDetected: true,
      };
    });
  };

  onHandToolToggle = () => {
    this.actionManager.executeAction(actionToggleHandTool);
  };

  /**
   * Zooms on canvas viewport center
   */
  zoomCanvas = (
    /** decimal fraction between 0.1 (10% zoom) and 30 (3000% zoom) */
    value: number,
  ) => {
    this.setState({
      ...getStateForZoom(
        {
          viewportX: this.state.width / 2 + this.state.offsetLeft,
          viewportY: this.state.height / 2 + this.state.offsetTop,
          nextZoom: getNormalizedZoom(value),
        },
        this.state,
      ),
    });
  };

  private cancelInProgressAnimation: (() => void) | null = null;

  scrollToContent = (
    target:
      | ExcalidrawElement
      | readonly ExcalidrawElement[] = this.scene.getNonDeletedElements(),
    opts?:
      | {
          fitToContent?: boolean;
          fitToViewport?: never;
          viewportZoomFactor?: never;
          animate?: boolean;
          duration?: number;
        }
      | {
          fitToContent?: never;
          fitToViewport?: boolean;
          /** when fitToViewport=true, how much screen should the content cover,
           * between 0.1 (10%) and 1 (100%)
           */
          viewportZoomFactor?: number;
          animate?: boolean;
          duration?: number;
        },
  ) => {
    this.cancelInProgressAnimation?.();

    // convert provided target into ExcalidrawElement[] if necessary
    const targetElements = Array.isArray(target) ? target : [target];

    let zoom = this.state.zoom;
    let scrollX = this.state.scrollX;
    let scrollY = this.state.scrollY;

    if (opts?.fitToContent || opts?.fitToViewport) {
      const { appState } = zoomToFit({
        targetElements,
        appState: this.state,
        fitToViewport: !!opts?.fitToViewport,
        viewportZoomFactor: opts?.viewportZoomFactor,
      });
      zoom = appState.zoom;
      scrollX = appState.scrollX;
      scrollY = appState.scrollY;
    } else {
      // compute only the viewport location, without any zoom adjustment
      const scroll = calculateScrollCenter(targetElements, this.state);
      scrollX = scroll.scrollX;
      scrollY = scroll.scrollY;
    }

    // when animating, we use RequestAnimationFrame to prevent the animation
    // from slowing down other processes
    if (opts?.animate) {
      const origScrollX = this.state.scrollX;
      const origScrollY = this.state.scrollY;
      const origZoom = this.state.zoom.value;

      const cancel = easeToValuesRAF({
        fromValues: {
          scrollX: origScrollX,
          scrollY: origScrollY,
          zoom: origZoom,
        },
        toValues: { scrollX, scrollY, zoom: zoom.value },
        interpolateValue: (from, to, progress, key) => {
          // for zoom, use different easing
          if (key === "zoom") {
            return from * Math.pow(to / from, easeOut(progress));
          }
          // handle using default
          return undefined;
        },
        onStep: ({ scrollX, scrollY, zoom }) => {
          this.setState({
            scrollX,
            scrollY,
            zoom: { value: zoom },
          });
        },
        onStart: () => {
          this.setState({ shouldCacheIgnoreZoom: true });
        },
        onEnd: () => {
          this.setState({ shouldCacheIgnoreZoom: false });
        },
        onCancel: () => {
          this.setState({ shouldCacheIgnoreZoom: false });
        },
        duration: opts?.duration ?? 500,
      });

      this.cancelInProgressAnimation = () => {
        cancel();
        this.cancelInProgressAnimation = null;
      };
    } else {
      this.setState({ scrollX, scrollY, zoom });
    }
  };

  private maybeUnfollowRemoteUser = () => {
    if (this.state.userToFollow) {
      this.setState({ userToFollow: null });
    }
  };

  /** use when changing scrollX/scrollY/zoom based on user interaction */
  private translateCanvas: React.Component<any, AppState>["setState"] = (
    state,
  ) => {
    this.cancelInProgressAnimation?.();
    this.maybeUnfollowRemoteUser();
    this.setState(state);
  };

  setToast = (
    toast: {
      message: string;
      closable?: boolean;
      duration?: number;
    } | null,
  ) => {
    this.setState({ toast });
  };

  restoreFileFromShare = async () => {
    try {
      const webShareTargetCache = await caches.open("web-share-target");

      const response = await webShareTargetCache.match("shared-file");
      if (response) {
        const blob = await response.blob();
        const file = new File([blob], blob.name || "", { type: blob.type });
        this.loadFileToCanvas(file, null);
        await webShareTargetCache.delete("shared-file");
        window.history.replaceState(null, APP_NAME, window.location.pathname);
      }
    } catch (error: any) {
      this.setState({ errorMessage: error.message });
    }
  };

  /** adds supplied files to existing files in the appState */
  public addFiles: ExcalidrawImperativeAPI["addFiles"] = withBatchedUpdates(
    (files) => {
      const filesMap = files.reduce((acc, fileData) => {
        acc.set(fileData.id, fileData);
        return acc;
      }, new Map<FileId, BinaryFileData>());

      this.files = { ...this.files, ...Object.fromEntries(filesMap) };

      this.scene.getNonDeletedElements().forEach((element) => {
        if (
          isInitializedImageElement(element) &&
          filesMap.has(element.fileId)
        ) {
          this.imageCache.delete(element.fileId);
          ShapeCache.delete(element);
        }
      });
      this.scene.triggerUpdate();

      this.addNewImagesToImageCache();
    },
  );

  public updateScene = withBatchedUpdates(
    <K extends keyof AppState>(sceneData: {
      elements?: SceneData["elements"];
      appState?: Pick<AppState, K> | null;
      collaborators?: SceneData["collaborators"];
      /** @default StoreAction.NONE */
      storeAction?: SceneData["storeAction"];
    }) => {
      const nextElements = syncInvalidIndices(sceneData.elements ?? []);

      if (sceneData.storeAction && sceneData.storeAction !== StoreAction.NONE) {
        const prevCommittedAppState = this.store.snapshot.appState;
        const prevCommittedElements = this.store.snapshot.elements;

        const nextCommittedAppState = sceneData.appState
          ? Object.assign({}, prevCommittedAppState, sceneData.appState) // new instance, with partial appstate applied to previously captured one, including hidden prop inside `prevCommittedAppState`
          : prevCommittedAppState;

        const nextCommittedElements = sceneData.elements
          ? this.store.filterUncomittedElements(
              this.scene.getElementsMapIncludingDeleted(), // Only used to detect uncomitted local elements
              arrayToMap(nextElements), // We expect all (already reconciled) elements
            )
          : prevCommittedElements;

        // WARN: store action always performs deep clone of changed elements, for ephemeral remote updates (i.e. remote dragging, resizing, drawing) we might consider doing something smarter
        // do NOT schedule store actions (execute after re-render), as it might cause unexpected concurrency issues if not handled well
        if (sceneData.storeAction === StoreAction.CAPTURE) {
          this.store.captureIncrement(
            nextCommittedElements,
            nextCommittedAppState,
          );
        } else if (sceneData.storeAction === StoreAction.UPDATE) {
          this.store.updateSnapshot(
            nextCommittedElements,
            nextCommittedAppState,
          );
        }
      }

      if (sceneData.appState) {
        this.setState(sceneData.appState);
      }

      if (sceneData.elements) {
        this.scene.replaceAllElements(nextElements);
      }

      if (sceneData.collaborators) {
        this.setState({ collaborators: sceneData.collaborators });
      }
    },
  );

  private triggerRender = (
    /** force always re-renders canvas even if no change */
    force?: boolean,
  ) => {
    if (force === true) {
      this.scene.triggerUpdate();
    } else {
      this.setState({});
    }
  };

  /**
   * @returns whether the menu was toggled on or off
   */
  public toggleSidebar = ({
    name,
    tab,
    force,
  }: {
    name: SidebarName | null;
    tab?: SidebarTabName;
    force?: boolean;
  }): boolean => {
    let nextName;
    if (force === undefined) {
      nextName =
        this.state.openSidebar?.name === name &&
        this.state.openSidebar?.tab === tab
          ? null
          : name;
    } else {
      nextName = force ? name : null;
    }

    const nextState: AppState["openSidebar"] = nextName
      ? { name: nextName }
      : null;
    if (nextState && tab) {
      nextState.tab = tab;
    }

    this.setState({ openSidebar: nextState });

    return !!nextName;
  };

  private updateCurrentCursorPosition = withBatchedUpdates(
    (event: MouseEvent) => {
      this.lastViewportPosition.x = event.clientX;
      this.lastViewportPosition.y = event.clientY;
    },
  );

  // Input handling
  private onKeyDown = withBatchedUpdates(
    (event: React.KeyboardEvent | KeyboardEvent) => {
      // normalize `event.key` when CapsLock is pressed #2372

      if (
        "Proxy" in window &&
        ((!event.shiftKey && /^[A-Z]$/.test(event.key)) ||
          (event.shiftKey && /^[a-z]$/.test(event.key)))
      ) {
        event = new Proxy(event, {
          get(ev: any, prop) {
            const value = ev[prop];
            if (typeof value === "function") {
              // fix for Proxies hijacking `this`
              return value.bind(ev);
            }
            return prop === "key"
              ? // CapsLock inverts capitalization based on ShiftKey, so invert
                // it back
                event.shiftKey
                ? ev.key.toUpperCase()
                : ev.key.toLowerCase()
              : value;
          },
        });
      }

      if (
        event[KEYS.CTRL_OR_CMD] &&
        event.key === KEYS.P &&
        !event.shiftKey &&
        !event.altKey
      ) {
        this.setToast({
          message: t("commandPalette.shortcutHint", {
            shortcut: getShortcutFromShortcutName("commandPalette"),
          }),
        });
        event.preventDefault();
        return;
      }

      if (event[KEYS.CTRL_OR_CMD] && event.key.toLowerCase() === KEYS.V) {
        IS_PLAIN_PASTE = event.shiftKey;
        clearTimeout(IS_PLAIN_PASTE_TIMER);
        // reset (100ms to be safe that we it runs after the ensuing
        // paste event). Though, technically unnecessary to reset since we
        // (re)set the flag before each paste event.
        IS_PLAIN_PASTE_TIMER = window.setTimeout(() => {
          IS_PLAIN_PASTE = false;
        }, 100);
      }

      // prevent browser zoom in input fields
      if (event[KEYS.CTRL_OR_CMD] && isWritableElement(event.target)) {
        if (event.code === CODES.MINUS || event.code === CODES.EQUAL) {
          event.preventDefault();
          return;
        }
      }

      // bail if
      if (
        // inside an input
        (isWritableElement(event.target) &&
          // unless pressing escape (finalize action)
          event.key !== KEYS.ESCAPE) ||
        // or unless using arrows (to move between buttons)
        (isArrowKey(event.key) && isInputLike(event.target))
      ) {
        return;
      }

      if (event.key === KEYS.QUESTION_MARK) {
        this.setState({
          openDialog: { name: "help" },
        });
        return;
      } else if (
        event.key.toLowerCase() === KEYS.E &&
        event.shiftKey &&
        event[KEYS.CTRL_OR_CMD]
      ) {
        event.preventDefault();
        this.setState({ openDialog: { name: "imageExport" } });
        return;
      }

      if (event.key === KEYS.PAGE_UP || event.key === KEYS.PAGE_DOWN) {
        let offset =
          (event.shiftKey ? this.state.width : this.state.height) /
          this.state.zoom.value;
        if (event.key === KEYS.PAGE_DOWN) {
          offset = -offset;
        }
        if (event.shiftKey) {
          this.translateCanvas((state) => ({
            scrollX: state.scrollX + offset,
          }));
        } else {
          this.translateCanvas((state) => ({
            scrollY: state.scrollY + offset,
          }));
        }
      }

      if (this.actionManager.handleKeyDown(event)) {
        return;
      }

      if (this.state.viewModeEnabled) {
        return;
      }

      if (event[KEYS.CTRL_OR_CMD] && this.state.isBindingEnabled) {
        this.setState({ isBindingEnabled: false });
      }

      if (isArrowKey(event.key)) {
        const selectedElements = this.scene.getSelectedElements({
          selectedElementIds: this.state.selectedElementIds,
          includeBoundTextElement: true,
          includeElementsInFrames: true,
        });

        const elbowArrow = selectedElements.find(isElbowArrow) as
          | ExcalidrawArrowElement
          | undefined;

        const step = elbowArrow
          ? elbowArrow.startBinding || elbowArrow.endBinding
            ? 0
            : ELEMENT_TRANSLATE_AMOUNT
          : (this.state.gridSize &&
              (event.shiftKey
                ? ELEMENT_TRANSLATE_AMOUNT
                : this.state.gridSize)) ||
            (event.shiftKey
              ? ELEMENT_SHIFT_TRANSLATE_AMOUNT
              : ELEMENT_TRANSLATE_AMOUNT);

        let offsetX = 0;
        let offsetY = 0;

        if (event.key === KEYS.ARROW_LEFT) {
          offsetX = -step;
        } else if (event.key === KEYS.ARROW_RIGHT) {
          offsetX = step;
        } else if (event.key === KEYS.ARROW_UP) {
          offsetY = -step;
        } else if (event.key === KEYS.ARROW_DOWN) {
          offsetY = step;
        }

        selectedElements.forEach((element) => {
          mutateElement(element, {
            x: element.x + offsetX,
            y: element.y + offsetY,
          });

          updateBoundElements(
            element,
            this.scene.getNonDeletedElementsMap(),
            this.scene,
            {
              simultaneouslyUpdated: selectedElements,
            },
          );
        });

        this.setState({
          suggestedBindings: getSuggestedBindingsForArrows(
            selectedElements.filter(
              (element) => element.id !== elbowArrow?.id || step !== 0,
            ),
            this.scene.getNonDeletedElementsMap(),
          ),
        });

        event.preventDefault();
      } else if (event.key === KEYS.ENTER) {
        const selectedElements = this.scene.getSelectedElements(this.state);
        if (selectedElements.length === 1) {
          const selectedElement = selectedElements[0];
          if (event[KEYS.CTRL_OR_CMD]) {
            if (isLinearElement(selectedElement)) {
              if (
                !this.state.editingLinearElement ||
                this.state.editingLinearElement.elementId !==
                  selectedElements[0].id
              ) {
                this.store.shouldCaptureIncrement();
                if (!isElbowArrow(selectedElement)) {
                  this.setState({
                    editingLinearElement: new LinearElementEditor(
                      selectedElement,
                    ),
                  });
                }
              }
            }
          } else if (
            isTextElement(selectedElement) ||
            isValidTextContainer(selectedElement)
          ) {
            let container;
            if (!isTextElement(selectedElement)) {
              container = selectedElement as ExcalidrawTextContainer;
            }
            const midPoint = getContainerCenter(
              selectedElement,
              this.state,
              this.scene.getNonDeletedElementsMap(),
            );
            const sceneX = midPoint.x;
            const sceneY = midPoint.y;
            this.startTextEditing({
              sceneX,
              sceneY,
              container,
            });
            event.preventDefault();
            return;
          } else if (isFrameLikeElement(selectedElement)) {
            this.setState({
              editingFrame: selectedElement.id,
            });
          }
        }
      } else if (
        !event.ctrlKey &&
        !event.altKey &&
        !event.metaKey &&
        this.state.draggingElement === null
      ) {
        const shape = findShapeByKey(event.key);
        if (shape) {
          if (this.state.activeTool.type !== shape) {
            trackEvent(
              "toolbar",
              shape,
              `keyboard (${
                this.device.editor.isMobile ? "mobile" : "desktop"
              })`,
            );
          }
          if (shape === "arrow" && this.state.activeTool.type === "arrow") {
            this.setState((prevState) => ({
              currentItemArrowType:
                prevState.currentItemArrowType === ARROW_TYPE.sharp
                  ? ARROW_TYPE.round
                  : prevState.currentItemArrowType === ARROW_TYPE.round
                  ? ARROW_TYPE.elbow
                  : ARROW_TYPE.sharp,
            }));
          }
          this.setActiveTool({ type: shape });
          event.stopPropagation();
        } else if (event.key === KEYS.Q) {
          this.toggleLock("keyboard");
          event.stopPropagation();
        }
      }
      if (event.key === KEYS.SPACE && gesture.pointers.size === 0) {
        isHoldingSpace = true;
        setCursor(this.interactiveCanvas, CURSOR_TYPE.GRAB);
        event.preventDefault();
      }

      if (
        (event.key === KEYS.G || event.key === KEYS.S) &&
        !event.altKey &&
        !event[KEYS.CTRL_OR_CMD]
      ) {
        const selectedElements = this.scene.getSelectedElements(this.state);
        if (
          this.state.activeTool.type === "selection" &&
          !selectedElements.length
        ) {
          return;
        }

        if (
          event.key === KEYS.G &&
          (hasBackground(this.state.activeTool.type) ||
            selectedElements.some((element) => hasBackground(element.type)))
        ) {
          this.setState({ openPopup: "elementBackground" });
          event.stopPropagation();
        }
        if (event.key === KEYS.S) {
          this.setState({ openPopup: "elementStroke" });
          event.stopPropagation();
        }
      }

      if (
        !event[KEYS.CTRL_OR_CMD] &&
        event.shiftKey &&
        event.key.toLowerCase() === KEYS.F
      ) {
        const selectedElements = this.scene.getSelectedElements(this.state);

        if (
          this.state.activeTool.type === "selection" &&
          !selectedElements.length
        ) {
          return;
        }

        if (
          this.state.activeTool.type === "text" ||
          selectedElements.find(
            (element) =>
              isTextElement(element) ||
              getBoundTextElement(
                element,
                this.scene.getNonDeletedElementsMap(),
              ),
          )
        ) {
          event.preventDefault();
          this.setState({ openPopup: "fontFamily" });
        }
      }

      if (event.key === KEYS.K && !event.altKey && !event[KEYS.CTRL_OR_CMD]) {
        if (this.state.activeTool.type === "laser") {
          this.setActiveTool({ type: "selection" });
        } else {
          this.setActiveTool({ type: "laser" });
        }
        return;
      }

      if (
        event[KEYS.CTRL_OR_CMD] &&
        (event.key === KEYS.BACKSPACE || event.key === KEYS.DELETE)
      ) {
        jotaiStore.set(activeConfirmDialogAtom, "clearCanvas");
      }

      // eye dropper
      // -----------------------------------------------------------------------
      const lowerCased = event.key.toLocaleLowerCase();
      const isPickingStroke = lowerCased === KEYS.S && event.shiftKey;
      const isPickingBackground =
        event.key === KEYS.I || (lowerCased === KEYS.G && event.shiftKey);

      if (isPickingStroke || isPickingBackground) {
        this.openEyeDropper({
          type: isPickingStroke ? "stroke" : "background",
        });
      }
      // -----------------------------------------------------------------------
    },
  );

  private onWheel = withBatchedUpdates((event: WheelEvent) => {
    // prevent browser pinch zoom on DOM elements
    if (!(event.target instanceof HTMLCanvasElement) && event.ctrlKey) {
      event.preventDefault();
    }
  });

  private onKeyUp = withBatchedUpdates((event: KeyboardEvent) => {
    if (event.key === KEYS.SPACE) {
      if (this.state.viewModeEnabled) {
        setCursor(this.interactiveCanvas, CURSOR_TYPE.GRAB);
      } else if (this.state.activeTool.type === "selection") {
        resetCursor(this.interactiveCanvas);
      } else {
        setCursorForShape(this.interactiveCanvas, this.state);
        this.setState({
          selectedElementIds: makeNextSelectedElementIds({}, this.state),
          selectedGroupIds: {},
          editingGroupId: null,
          activeEmbeddable: null,
        });
      }
      isHoldingSpace = false;
    }
    if (!event[KEYS.CTRL_OR_CMD] && !this.state.isBindingEnabled) {
      this.setState({ isBindingEnabled: true });
    }
    if (isArrowKey(event.key)) {
      bindOrUnbindLinearElements(
        this.scene.getSelectedElements(this.state).filter(isLinearElement),
        this.scene.getNonDeletedElementsMap(),
        this.scene.getNonDeletedElements(),
        this.scene,
        isBindingEnabled(this.state),
        this.state.selectedLinearElement?.selectedPointsIndices ?? [],
      );
      this.setState({ suggestedBindings: [] });
    }
  });

  // We purposely widen the `tool` type so this helper can be called with
  // any tool without having to type check it
  private isToolSupported = <T extends ToolType | "custom">(tool: T) => {
    return (
      this.props.UIOptions.tools?.[
        tool as Extract<T, keyof AppProps["UIOptions"]["tools"]>
      ] !== false
    );
  };

  setActiveTool = (
    tool: (
      | (
          | { type: Exclude<ToolType, "image"> }
          | {
              type: Extract<ToolType, "image">;
              insertOnCanvasDirectly?: boolean;
            }
        )
      | { type: "custom"; customType: string }
    ) & { locked?: boolean },
  ) => {
    if (!this.isToolSupported(tool.type)) {
      console.warn(
        `"${tool.type}" tool is disabled via "UIOptions.canvasActions.tools.${tool.type}"`,
      );
      return;
    }

    const nextActiveTool = updateActiveTool(this.state, tool);
    if (nextActiveTool.type === "hand") {
      setCursor(this.interactiveCanvas, CURSOR_TYPE.GRAB);
    } else if (!isHoldingSpace) {
      setCursorForShape(this.interactiveCanvas, this.state);
    }
    if (isToolIcon(document.activeElement)) {
      this.focusContainer();
    }
    if (!isLinearElementType(nextActiveTool.type)) {
      this.setState({ suggestedBindings: [] });
    }
    if (nextActiveTool.type === "image") {
      this.onImageAction({
        insertOnCanvasDirectly:
          (tool.type === "image" && tool.insertOnCanvasDirectly) ?? false,
      });
    }

    this.setState((prevState) => {
      const commonResets = {
        snapLines: prevState.snapLines.length ? [] : prevState.snapLines,
        originSnapOffset: null,
        activeEmbeddable: null,
      } as const;

      if (nextActiveTool.type === "freedraw") {
        this.store.shouldCaptureIncrement();
      }

      if (nextActiveTool.type !== "selection") {
        return {
          ...prevState,
          activeTool: nextActiveTool,
          selectedElementIds: makeNextSelectedElementIds({}, prevState),
          selectedGroupIds: makeNextSelectedElementIds({}, prevState),
          editingGroupId: null,
          multiElement: null,
          ...commonResets,
        };
      }
      return {
        ...prevState,
        activeTool: nextActiveTool,
        ...commonResets,
      };
    });
  };

  setOpenDialog = (dialogType: AppState["openDialog"]) => {
    this.setState({ openDialog: dialogType });
  };

  private setCursor = (cursor: string) => {
    setCursor(this.interactiveCanvas, cursor);
  };

  private resetCursor = () => {
    resetCursor(this.interactiveCanvas);
  };
  /**
   * returns whether user is making a gesture with >= 2 fingers (points)
   * on o touch screen (not on a trackpad). Currently only relates to Darwin
   * (iOS/iPadOS,MacOS), but may work on other devices in the future if
   * GestureEvent is standardized.
   */
  private isTouchScreenMultiTouchGesture = () => {
    // we don't want to deselect when using trackpad, and multi-point gestures
    // only work on touch screens, so checking for >= pointers means we're on a
    // touchscreen
    return gesture.pointers.size >= 2;
  };

  public getName = () => {
    return (
      this.state.name ||
      this.props.name ||
      `${t("labels.untitled")}-${getDateTime()}`
    );
  };

  // fires only on Safari
  private onGestureStart = withBatchedUpdates((event: GestureEvent) => {
    event.preventDefault();

    // we only want to deselect on touch screens because user may have selected
    // elements by mistake while zooming
    if (this.isTouchScreenMultiTouchGesture()) {
      this.setState({
        selectedElementIds: makeNextSelectedElementIds({}, this.state),
        activeEmbeddable: null,
      });
    }
    gesture.initialScale = this.state.zoom.value;
  });

  // fires only on Safari
  private onGestureChange = withBatchedUpdates((event: GestureEvent) => {
    event.preventDefault();

    // onGestureChange only has zoom factor but not the center.
    // If we're on iPad or iPhone, then we recognize multi-touch and will
    // zoom in at the right location in the touchmove handler
    // (handleCanvasPointerMove).
    //
    // On Macbook trackpad, we don't have those events so will zoom in at the
    // current location instead.
    //
    // As such, bail from this handler on touch devices.
    if (this.isTouchScreenMultiTouchGesture()) {
      return;
    }

    const initialScale = gesture.initialScale;
    if (initialScale) {
      this.setState((state) => ({
        ...getStateForZoom(
          {
            viewportX: this.lastViewportPosition.x,
            viewportY: this.lastViewportPosition.y,
            nextZoom: getNormalizedZoom(initialScale * event.scale),
          },
          state,
        ),
      }));
    }
  });

  // fires only on Safari
  private onGestureEnd = withBatchedUpdates((event: GestureEvent) => {
    event.preventDefault();
    // reselect elements only on touch screens (see onGestureStart)
    if (this.isTouchScreenMultiTouchGesture()) {
      this.setState({
        previousSelectedElementIds: {},
        selectedElementIds: makeNextSelectedElementIds(
          this.state.previousSelectedElementIds,
          this.state,
        ),
      });
    }
    gesture.initialScale = null;
  });

  private handleTextWysiwyg(
    element: ExcalidrawTextElement,
    {
      isExistingElement = false,
    }: {
      isExistingElement?: boolean;
    },
  ) {
    const elementsMap = this.scene.getElementsMapIncludingDeleted();

    const updateElement = (nextOriginalText: string, isDeleted: boolean) => {
      this.scene.replaceAllElements([
        // Not sure why we include deleted elements as well hence using deleted elements map
        ...this.scene.getElementsIncludingDeleted().map((_element) => {
          if (_element.id === element.id && isTextElement(_element)) {
            return newElementWith(_element, {
              originalText: nextOriginalText,
              isDeleted: isDeleted ?? _element.isDeleted,
              // returns (wrapped) text and new dimensions
              ...refreshTextDimensions(
                _element,
                getContainerElement(_element, elementsMap),
                elementsMap,
                nextOriginalText,
              ),
            });
          }
          return _element;
        }),
      ]);
    };

    textWysiwyg({
      id: element.id,
      canvas: this.canvas,
      getViewportCoords: (x, y) => {
        const { x: viewportX, y: viewportY } = sceneCoordsToViewportCoords(
          {
            sceneX: x,
            sceneY: y,
          },
          this.state,
        );
        return [
          viewportX - this.state.offsetLeft,
          viewportY - this.state.offsetTop,
        ];
      },
      onChange: withBatchedUpdates((nextOriginalText) => {
        updateElement(nextOriginalText, false);
        if (isNonDeletedElement(element)) {
          updateBoundElements(element, elementsMap, this.scene);
        }
      }),
      onSubmit: withBatchedUpdates(({ viaKeyboard, nextOriginalText }) => {
        const isDeleted = !nextOriginalText.trim();
        updateElement(nextOriginalText, isDeleted);
        // select the created text element only if submitting via keyboard
        // (when submitting via click it should act as signal to deselect)
        if (!isDeleted && viaKeyboard) {
          const elementIdToSelect = element.containerId
            ? element.containerId
            : element.id;
          this.setState((prevState) => ({
            selectedElementIds: makeNextSelectedElementIds(
              {
                ...prevState.selectedElementIds,
                [elementIdToSelect]: true,
              },
              prevState,
            ),
          }));
        }
        if (isDeleted) {
          fixBindingsAfterDeletion(this.scene.getNonDeletedElements(), [
            element,
          ]);
        }
        if (!isDeleted || isExistingElement) {
          this.store.shouldCaptureIncrement();
        }

        this.setState({
          draggingElement: null,
          editingElement: null,
        });
        if (this.state.activeTool.locked) {
          setCursorForShape(this.interactiveCanvas, this.state);
        }

        this.focusContainer();
      }),
      element,
      excalidrawContainer: this.excalidrawContainerRef.current,
      app: this,
      // when text is selected, it's hard (at least on iOS) to re-position the
      // caret (i.e. deselect). There's not much use for always selecting
      // the text on edit anyway (and users can select-all from contextmenu
      // if needed)
      autoSelect: !this.device.isTouchScreen,
    });
    // deselect all other elements when inserting text
    this.deselectElements();

    // do an initial update to re-initialize element position since we were
    // modifying element's x/y for sake of editor (case: syncing to remote)
    updateElement(element.originalText, false);
  }

  private deselectElements() {
    this.setState({
      selectedElementIds: makeNextSelectedElementIds({}, this.state),
      selectedGroupIds: {},
      editingGroupId: null,
      activeEmbeddable: null,
    });
  }

  private getTextElementAtPosition(
    x: number,
    y: number,
  ): NonDeleted<ExcalidrawTextElement> | null {
    const element = this.getElementAtPosition(x, y, {
      includeBoundTextElement: true,
    });
    if (element && isTextElement(element) && !element.isDeleted) {
      return element;
    }
    return null;
  }

  private getElementAtPosition(
    x: number,
    y: number,
    opts?: {
      preferSelected?: boolean;
      includeBoundTextElement?: boolean;
      includeLockedElements?: boolean;
    },
  ): NonDeleted<ExcalidrawElement> | null {
    const allHitElements = this.getElementsAtPosition(
      x,
      y,
      opts?.includeBoundTextElement,
      opts?.includeLockedElements,
    );

    if (allHitElements.length > 1) {
      if (opts?.preferSelected) {
        for (let index = allHitElements.length - 1; index > -1; index--) {
          if (this.state.selectedElementIds[allHitElements[index].id]) {
            return allHitElements[index];
          }
        }
      }
      const elementWithHighestZIndex =
        allHitElements[allHitElements.length - 1];

      // If we're hitting element with highest z-index only on its bounding box
      // while also hitting other element figure, the latter should be considered.
      return hitElementItself({
        x,
        y,
        element: elementWithHighestZIndex,
        shape: getElementShape(
          elementWithHighestZIndex,
          this.scene.getNonDeletedElementsMap(),
        ),
        // when overlapping, we would like to be more precise
        // this also avoids the need to update past tests
        threshold: this.getElementHitThreshold() / 2,
        frameNameBound: isFrameLikeElement(elementWithHighestZIndex)
          ? this.frameNameBoundsCache.get(elementWithHighestZIndex)
          : null,
      })
        ? elementWithHighestZIndex
        : allHitElements[allHitElements.length - 2];
    }
    if (allHitElements.length === 1) {
      return allHitElements[0];
    }

    return null;
  }

  private getElementsAtPosition(
    x: number,
    y: number,
    includeBoundTextElement: boolean = false,
    includeLockedElements: boolean = false,
  ): NonDeleted<ExcalidrawElement>[] {
    const iframeLikes: Ordered<ExcalidrawIframeElement>[] = [];

    const elementsMap = this.scene.getNonDeletedElementsMap();

    const elements = (
      includeBoundTextElement && includeLockedElements
        ? this.scene.getNonDeletedElements()
        : this.scene
            .getNonDeletedElements()
            .filter(
              (element) =>
                (includeLockedElements || !element.locked) &&
                (includeBoundTextElement ||
                  !(isTextElement(element) && element.containerId)),
            )
    )
      .filter((el) => this.hitElement(x, y, el))
      .filter((element) => {
        // hitting a frame's element from outside the frame is not considered a hit
        const containingFrame = getContainingFrame(element, elementsMap);
        return containingFrame &&
          this.state.frameRendering.enabled &&
          this.state.frameRendering.clip
          ? isCursorInFrame({ x, y }, containingFrame, elementsMap)
          : true;
      })
      .filter((el) => {
        // The parameter elements comes ordered from lower z-index to higher.
        // We want to preserve that order on the returned array.
        // Exception being embeddables which should be on top of everything else in
        // terms of hit testing.
        if (isIframeElement(el)) {
          iframeLikes.push(el);
          return false;
        }
        return true;
      })
      .concat(iframeLikes) as NonDeleted<ExcalidrawElement>[];

    return elements;
  }

  private getElementHitThreshold() {
    return DEFAULT_COLLISION_THRESHOLD / this.state.zoom.value;
  }

  private hitElement(
    x: number,
    y: number,
    element: ExcalidrawElement,
    considerBoundingBox = true,
  ) {
    // if the element is selected, then hit test is done against its bounding box
    if (
      considerBoundingBox &&
      this.state.selectedElementIds[element.id] &&
      shouldShowBoundingBox([element], this.state)
    ) {
      const selectionShape = getSelectionBoxShape(
        element,
        this.scene.getNonDeletedElementsMap(),
        this.getElementHitThreshold(),
      );

      return isPointInShape([x, y], selectionShape);
    }

    // take bound text element into consideration for hit collision as well
    const hitBoundTextOfElement = hitElementBoundText(
      x,
      y,
      getBoundTextShape(element, this.scene.getNonDeletedElementsMap()),
    );
    if (hitBoundTextOfElement) {
      return true;
    }

    return hitElementItself({
      x,
      y,
      element,
      shape: getElementShape(element, this.scene.getNonDeletedElementsMap()),
      threshold: this.getElementHitThreshold(),
      frameNameBound: isFrameLikeElement(element)
        ? this.frameNameBoundsCache.get(element)
        : null,
    });
  }

  private getTextBindableContainerAtPosition(x: number, y: number) {
    const elements = this.scene.getNonDeletedElements();
    const selectedElements = this.scene.getSelectedElements(this.state);
    if (selectedElements.length === 1) {
      return isTextBindableContainer(selectedElements[0], false)
        ? selectedElements[0]
        : null;
    }
    let hitElement = null;
    // We need to do hit testing from front (end of the array) to back (beginning of the array)
    for (let index = elements.length - 1; index >= 0; --index) {
      if (elements[index].isDeleted) {
        continue;
      }
      const [x1, y1, x2, y2] = getElementAbsoluteCoords(
        elements[index],
        this.scene.getNonDeletedElementsMap(),
      );
      if (
        isArrowElement(elements[index]) &&
        hitElementItself({
          x,
          y,
          element: elements[index],
          shape: getElementShape(
            elements[index],
            this.scene.getNonDeletedElementsMap(),
          ),
          threshold: this.getElementHitThreshold(),
        })
      ) {
        hitElement = elements[index];
        break;
      } else if (x1 < x && x < x2 && y1 < y && y < y2) {
        hitElement = elements[index];
        break;
      }
    }

    return isTextBindableContainer(hitElement, false) ? hitElement : null;
  }

  private startTextEditing = ({
    sceneX,
    sceneY,
    insertAtParentCenter = true,
    container,
    autoEdit = true,
  }: {
    /** X position to insert text at */
    sceneX: number;
    /** Y position to insert text at */
    sceneY: number;
    /** whether to attempt to insert at element center if applicable */
    insertAtParentCenter?: boolean;
    container?: ExcalidrawTextContainer | null;
    autoEdit?: boolean;
  }) => {
    let shouldBindToContainer = false;

    let parentCenterPosition =
      insertAtParentCenter &&
      this.getTextWysiwygSnappedToCenterPosition(
        sceneX,
        sceneY,
        this.state,
        container,
      );
    if (container && parentCenterPosition) {
      const boundTextElementToContainer = getBoundTextElement(
        container,
        this.scene.getNonDeletedElementsMap(),
      );
      if (!boundTextElementToContainer) {
        shouldBindToContainer = true;
      }
    }
    let existingTextElement: NonDeleted<ExcalidrawTextElement> | null = null;

    const selectedElements = this.scene.getSelectedElements(this.state);

    if (selectedElements.length === 1) {
      if (isTextElement(selectedElements[0])) {
        existingTextElement = selectedElements[0];
      } else if (container) {
        existingTextElement = getBoundTextElement(
          selectedElements[0],
          this.scene.getNonDeletedElementsMap(),
        );
      } else {
        existingTextElement = this.getTextElementAtPosition(sceneX, sceneY);
      }
    } else {
      existingTextElement = this.getTextElementAtPosition(sceneX, sceneY);
    }

    const fontFamily =
      existingTextElement?.fontFamily || this.state.currentItemFontFamily;

    const lineHeight =
      existingTextElement?.lineHeight || getLineHeight(fontFamily);
    const fontSize = this.state.currentItemFontSize;

    if (
      !existingTextElement &&
      shouldBindToContainer &&
      container &&
      !isArrowElement(container)
    ) {
      const fontString = {
        fontSize,
        fontFamily,
      };
      const minWidth = getApproxMinLineWidth(
        getFontString(fontString),
        lineHeight,
      );
      const minHeight = getApproxMinLineHeight(fontSize, lineHeight);
      const newHeight = Math.max(container.height, minHeight);
      const newWidth = Math.max(container.width, minWidth);
      mutateElement(container, { height: newHeight, width: newWidth });
      sceneX = container.x + newWidth / 2;
      sceneY = container.y + newHeight / 2;
      if (parentCenterPosition) {
        parentCenterPosition = this.getTextWysiwygSnappedToCenterPosition(
          sceneX,
          sceneY,
          this.state,
          container,
        );
      }
    }

    const topLayerFrame = this.getTopLayerFrameAtSceneCoords({
      x: sceneX,
      y: sceneY,
    });

    const element = existingTextElement
      ? existingTextElement
      : newTextElement({
          x: parentCenterPosition
            ? parentCenterPosition.elementCenterX
            : sceneX,
          y: parentCenterPosition
            ? parentCenterPosition.elementCenterY
            : sceneY,
          strokeColor: this.state.currentItemStrokeColor,
          backgroundColor: this.state.currentItemBackgroundColor,
          fillStyle: this.state.currentItemFillStyle,
          strokeWidth: this.state.currentItemStrokeWidth,
          strokeStyle: this.state.currentItemStrokeStyle,
          roughness: this.state.currentItemRoughness,
          opacity: this.state.currentItemOpacity,
          text: "",
          fontSize,
          fontFamily,
          textAlign: parentCenterPosition
            ? "center"
            : this.state.currentItemTextAlign,
          verticalAlign: parentCenterPosition
            ? VERTICAL_ALIGN.MIDDLE
            : DEFAULT_VERTICAL_ALIGN,
          containerId: shouldBindToContainer ? container?.id : undefined,
          groupIds: container?.groupIds ?? [],
          lineHeight,
          angle: container?.angle ?? 0,
          frameId: topLayerFrame ? topLayerFrame.id : null,
        });

    if (!existingTextElement && shouldBindToContainer && container) {
      mutateElement(container, {
        boundElements: (container.boundElements || []).concat({
          type: "text",
          id: element.id,
        }),
      });
    }
    this.setState({ editingElement: element });

    if (!existingTextElement) {
      if (container && shouldBindToContainer) {
        const containerIndex = this.scene.getElementIndex(container.id);
        this.scene.insertElementAtIndex(element, containerIndex + 1);
      } else {
        this.scene.insertElement(element);
      }
    }

    if (autoEdit || existingTextElement || container) {
      this.handleTextWysiwyg(element, {
        isExistingElement: !!existingTextElement,
      });
    } else {
      this.setState({
        draggingElement: element,
        multiElement: null,
      });
    }
  };

  private handleCanvasDoubleClick = (
    event: React.MouseEvent<HTMLCanvasElement>,
  ) => {
    // case: double-clicking with arrow/line tool selected would both create
    // text and enter multiElement mode
    if (this.state.multiElement) {
      return;
    }
    // we should only be able to double click when mode is selection
    if (this.state.activeTool.type !== "selection") {
      return;
    }

    const selectedElements = this.scene.getSelectedElements(this.state);

    if (selectedElements.length === 1 && isLinearElement(selectedElements[0])) {
      if (
        event[KEYS.CTRL_OR_CMD] &&
        (!this.state.editingLinearElement ||
          this.state.editingLinearElement.elementId !==
            selectedElements[0].id) &&
        !isElbowArrow(selectedElements[0])
      ) {
        this.store.shouldCaptureIncrement();
        this.setState({
          editingLinearElement: new LinearElementEditor(selectedElements[0]),
        });
        return;
      }
    }

    resetCursor(this.interactiveCanvas);

    let { x: sceneX, y: sceneY } = viewportCoordsToSceneCoords(
      event,
      this.state,
    );

    const selectedGroupIds = getSelectedGroupIds(this.state);

    if (selectedGroupIds.length > 0) {
      const hitElement = this.getElementAtPosition(sceneX, sceneY);

      const selectedGroupId =
        hitElement &&
        getSelectedGroupIdForElement(hitElement, this.state.selectedGroupIds);

      if (selectedGroupId) {
        this.store.shouldCaptureIncrement();
        this.setState((prevState) => ({
          ...prevState,
          ...selectGroupsForSelectedElements(
            {
              editingGroupId: selectedGroupId,
              selectedElementIds: { [hitElement!.id]: true },
            },
            this.scene.getNonDeletedElements(),
            prevState,
            this,
          ),
        }));
        return;
      }
    }

    resetCursor(this.interactiveCanvas);
    if (!event[KEYS.CTRL_OR_CMD] && !this.state.viewModeEnabled) {
      const hitElement = this.getElementAtPosition(sceneX, sceneY);

      if (isIframeLikeElement(hitElement)) {
        this.setState({
          activeEmbeddable: { element: hitElement, state: "active" },
        });
        return;
      }

      const container = this.getTextBindableContainerAtPosition(sceneX, sceneY);

      if (container) {
        if (
          hasBoundTextElement(container) ||
          !isTransparent(container.backgroundColor) ||
          hitElementItself({
            x: sceneX,
            y: sceneY,
            element: container,
            shape: getElementShape(
              container,
              this.scene.getNonDeletedElementsMap(),
            ),
            threshold: this.getElementHitThreshold(),
          })
        ) {
          const midPoint = getContainerCenter(
            container,
            this.state,
            this.scene.getNonDeletedElementsMap(),
          );

          sceneX = midPoint.x;
          sceneY = midPoint.y;
        }
      }

      this.startTextEditing({
        sceneX,
        sceneY,
        insertAtParentCenter: !event.altKey,
        container,
      });
    }
  };

  private getElementLinkAtPosition = (
    scenePointer: Readonly<{ x: number; y: number }>,
    hitElement: NonDeletedExcalidrawElement | null,
  ): ExcalidrawElement | undefined => {
    // Reversing so we traverse the elements in decreasing order
    // of z-index
    const elements = this.scene.getNonDeletedElements().slice().reverse();
    let hitElementIndex = Infinity;

    return elements.find((element, index) => {
      if (hitElement && element.id === hitElement.id) {
        hitElementIndex = index;
      }
      return (
        element.link &&
        index <= hitElementIndex &&
        isPointHittingLink(
          element,
          this.scene.getNonDeletedElementsMap(),
          this.state,
          [scenePointer.x, scenePointer.y],
          this.device.editor.isMobile,
        )
      );
    });
  };

  private redirectToLink = (
    event: React.PointerEvent<HTMLCanvasElement>,
    isTouchScreen: boolean,
  ) => {
    const draggedDistance = distance2d(
      this.lastPointerDownEvent!.clientX,
      this.lastPointerDownEvent!.clientY,
      this.lastPointerUpEvent!.clientX,
      this.lastPointerUpEvent!.clientY,
    );
    if (
      !this.hitLinkElement ||
      // For touch screen allow dragging threshold else strict check
      (isTouchScreen && draggedDistance > DRAGGING_THRESHOLD) ||
      (!isTouchScreen && draggedDistance !== 0)
    ) {
      return;
    }
    const lastPointerDownCoords = viewportCoordsToSceneCoords(
      this.lastPointerDownEvent!,
      this.state,
    );
    const elementsMap = this.scene.getNonDeletedElementsMap();
    const lastPointerDownHittingLinkIcon = isPointHittingLink(
      this.hitLinkElement,
      elementsMap,
      this.state,
      [lastPointerDownCoords.x, lastPointerDownCoords.y],
      this.device.editor.isMobile,
    );
    const lastPointerUpCoords = viewportCoordsToSceneCoords(
      this.lastPointerUpEvent!,
      this.state,
    );
    const lastPointerUpHittingLinkIcon = isPointHittingLink(
      this.hitLinkElement,
      elementsMap,
      this.state,
      [lastPointerUpCoords.x, lastPointerUpCoords.y],
      this.device.editor.isMobile,
    );
    if (lastPointerDownHittingLinkIcon && lastPointerUpHittingLinkIcon) {
      let url = this.hitLinkElement.link;
      if (url) {
        url = normalizeLink(url);
        let customEvent;
        if (this.props.onLinkOpen) {
          customEvent = wrapEvent(EVENT.EXCALIDRAW_LINK, event.nativeEvent);
          this.props.onLinkOpen(
            {
              ...this.hitLinkElement,
              link: url,
            },
            customEvent,
          );
        }
        if (!customEvent?.defaultPrevented) {
          const target = isLocalLink(url) ? "_self" : "_blank";
          const newWindow = window.open(undefined, target);
          // https://mathiasbynens.github.io/rel-noopener/
          if (newWindow) {
            newWindow.opener = null;
            newWindow.location = url;
          }
        }
      }
    }
  };

  private getTopLayerFrameAtSceneCoords = (sceneCoords: {
    x: number;
    y: number;
  }) => {
    const elementsMap = this.scene.getNonDeletedElementsMap();
    const frames = this.scene
      .getNonDeletedFramesLikes()
      .filter((frame): frame is ExcalidrawFrameLikeElement =>
        isCursorInFrame(sceneCoords, frame, elementsMap),
      );

    return frames.length ? frames[frames.length - 1] : null;
  };

  private handleCanvasPointerMove = (
    event: React.PointerEvent<HTMLCanvasElement>,
  ) => {
    this.savePointer(event.clientX, event.clientY, this.state.cursorButton);
    this.lastPointerMoveEvent = event.nativeEvent;

    if (gesture.pointers.has(event.pointerId)) {
      gesture.pointers.set(event.pointerId, {
        x: event.clientX,
        y: event.clientY,
      });
    }

    const initialScale = gesture.initialScale;
    if (
      gesture.pointers.size === 2 &&
      gesture.lastCenter &&
      initialScale &&
      gesture.initialDistance
    ) {
      const center = getCenter(gesture.pointers);
      const deltaX = center.x - gesture.lastCenter.x;
      const deltaY = center.y - gesture.lastCenter.y;
      gesture.lastCenter = center;

      const distance = getDistance(Array.from(gesture.pointers.values()));
      const scaleFactor =
        this.state.activeTool.type === "freedraw" && this.state.penMode
          ? 1
          : distance / gesture.initialDistance;

      const nextZoom = scaleFactor
        ? getNormalizedZoom(initialScale * scaleFactor)
        : this.state.zoom.value;

      this.setState((state) => {
        const zoomState = getStateForZoom(
          {
            viewportX: center.x,
            viewportY: center.y,
            nextZoom,
          },
          state,
        );

        this.translateCanvas({
          zoom: zoomState.zoom,
          // 2x multiplier is just a magic number that makes this work correctly
          // on touchscreen devices (note: if we get report that panning is slower/faster
          // than actual movement, consider swapping with devicePixelRatio)
          scrollX: zoomState.scrollX + 2 * (deltaX / nextZoom),
          scrollY: zoomState.scrollY + 2 * (deltaY / nextZoom),
          shouldCacheIgnoreZoom: true,
        });
      });
      this.resetShouldCacheIgnoreZoomDebounced();
    } else {
      gesture.lastCenter =
        gesture.initialDistance =
        gesture.initialScale =
          null;
    }

    if (
      isHoldingSpace ||
      isPanning ||
      isDraggingScrollBar ||
      isHandToolActive(this.state)
    ) {
      return;
    }

    const isPointerOverScrollBars = isOverScrollBars(
      currentScrollBars,
      event.clientX - this.state.offsetLeft,
      event.clientY - this.state.offsetTop,
    );
    const isOverScrollBar = isPointerOverScrollBars.isOverEither;
    if (!this.state.draggingElement && !this.state.multiElement) {
      if (isOverScrollBar) {
        resetCursor(this.interactiveCanvas);
      } else {
        setCursorForShape(this.interactiveCanvas, this.state);
      }
    }

    const scenePointer = viewportCoordsToSceneCoords(event, this.state);
    const { x: scenePointerX, y: scenePointerY } = scenePointer;

    if (
      !this.state.draggingElement &&
      isActiveToolNonLinearSnappable(this.state.activeTool.type)
    ) {
      const { originOffset, snapLines } = getSnapLinesAtPointer(
        this.scene.getNonDeletedElements(),
        this.state,
        {
          x: scenePointerX,
          y: scenePointerY,
        },
        event,
        this.scene.getNonDeletedElementsMap(),
      );

      this.setState((prevState) => {
        const nextSnapLines = updateStable(prevState.snapLines, snapLines);
        const nextOriginOffset = prevState.originSnapOffset
          ? updateStable(prevState.originSnapOffset, originOffset)
          : originOffset;

        if (
          prevState.snapLines === nextSnapLines &&
          prevState.originSnapOffset === nextOriginOffset
        ) {
          return null;
        }
        return {
          snapLines: nextSnapLines,
          originSnapOffset: nextOriginOffset,
        };
      });
    } else if (!this.state.draggingElement) {
      this.setState((prevState) => {
        if (prevState.snapLines.length) {
          return {
            snapLines: [],
          };
        }
        return null;
      });
    }

    if (
      this.state.editingLinearElement &&
      !this.state.editingLinearElement.isDragging
    ) {
      const editingLinearElement = LinearElementEditor.handlePointerMove(
        event,
        scenePointerX,
        scenePointerY,
        this.state,
        this.scene,
      );

      if (
        editingLinearElement &&
        editingLinearElement !== this.state.editingLinearElement
      ) {
        // Since we are reading from previous state which is not possible with
        // automatic batching in React 18 hence using flush sync to synchronously
        // update the state. Check https://github.com/excalidraw/excalidraw/pull/5508 for more details.
        flushSync(() => {
          this.setState({
            editingLinearElement,
          });
        });
      }
      if (editingLinearElement?.lastUncommittedPoint != null) {
        this.maybeSuggestBindingAtCursor(scenePointer);
      } else {
        // causes stack overflow if not sync
        flushSync(() => {
          this.setState({ suggestedBindings: [] });
        });
      }
    }

    if (isBindingElementType(this.state.activeTool.type)) {
      // Hovering with a selected tool or creating new linear element via click
      // and point
      const { draggingElement } = this.state;
      if (isBindingElement(draggingElement, false)) {
        this.maybeSuggestBindingsForLinearElementAtCoords(
          draggingElement,
          [scenePointer],
          this.state.startBoundElement,
        );
      } else {
        this.maybeSuggestBindingAtCursor(scenePointer);
      }
    }

    if (this.state.multiElement) {
      const { multiElement } = this.state;
      const { x: rx, y: ry } = multiElement;

      const { points, lastCommittedPoint } = multiElement;
      const lastPoint = points[points.length - 1];

      setCursorForShape(this.interactiveCanvas, this.state);

      if (lastPoint === lastCommittedPoint) {
        // if we haven't yet created a temp point and we're beyond commit-zone
        // threshold, add a point
        if (
          distance2d(
            scenePointerX - rx,
            scenePointerY - ry,
            lastPoint[0],
            lastPoint[1],
          ) >= LINE_CONFIRM_THRESHOLD
        ) {
          mutateElement(multiElement, {
            points: [...points, [scenePointerX - rx, scenePointerY - ry]],
          });
        } else {
          setCursor(this.interactiveCanvas, CURSOR_TYPE.POINTER);
          // in this branch, we're inside the commit zone, and no uncommitted
          // point exists. Thus do nothing (don't add/remove points).
        }
      } else if (
        points.length > 2 &&
        lastCommittedPoint &&
        distance2d(
          scenePointerX - rx,
          scenePointerY - ry,
          lastCommittedPoint[0],
          lastCommittedPoint[1],
        ) < LINE_CONFIRM_THRESHOLD
      ) {
        setCursor(this.interactiveCanvas, CURSOR_TYPE.POINTER);
        mutateElement(multiElement, {
          points: points.slice(0, -1),
        });
      } else {
        const [gridX, gridY] = getGridPoint(
          scenePointerX,
          scenePointerY,
          event[KEYS.CTRL_OR_CMD] || isElbowArrow(multiElement)
            ? null
            : this.state.gridSize,
        );

        const [lastCommittedX, lastCommittedY] =
          multiElement?.lastCommittedPoint ?? [0, 0];

        let dxFromLastCommitted = gridX - rx - lastCommittedX;
        let dyFromLastCommitted = gridY - ry - lastCommittedY;

        if (shouldRotateWithDiscreteAngle(event)) {
          ({ width: dxFromLastCommitted, height: dyFromLastCommitted } =
            getLockedLinearCursorAlignSize(
              // actual coordinate of the last committed point
              lastCommittedX + rx,
              lastCommittedY + ry,
              // cursor-grid coordinate
              gridX,
              gridY,
            ));
        }

        if (isPathALoop(points, this.state.zoom.value)) {
          setCursor(this.interactiveCanvas, CURSOR_TYPE.POINTER);
        }
        if (isElbowArrow(multiElement)) {
          mutateElbowArrow(
<<<<<<< HEAD
            multiElement as ExcalidrawArrowElement,
=======
            multiElement,
>>>>>>> 84d89b9a
            this.scene,
            [
              ...points.slice(0, -1),
              [
                lastCommittedX + dxFromLastCommitted,
                lastCommittedY + dyFromLastCommitted,
              ],
            ],
            undefined,
            undefined,
            {
              isDragging: true,
            },
          );
        } else {
          // update last uncommitted point
          mutateElement(multiElement, {
            points: [
              ...points.slice(0, -1),
              [
                lastCommittedX + dxFromLastCommitted,
                lastCommittedY + dyFromLastCommitted,
              ],
            ],
          });
        }
      }

      return;
    }

    const hasDeselectedButton = Boolean(event.buttons);
    if (
      hasDeselectedButton ||
      (this.state.activeTool.type !== "selection" &&
        this.state.activeTool.type !== "text" &&
        this.state.activeTool.type !== "eraser")
    ) {
      return;
    }

    const elements = this.scene.getNonDeletedElements();

    const selectedElements = this.scene.getSelectedElements(this.state);
    if (
      selectedElements.length === 1 &&
      !isOverScrollBar &&
      !this.state.editingLinearElement
    ) {
      // for linear elements, we'd like to prioritize point dragging over edge resizing
      // therefore, we update and check hovered point index first
      if (this.state.selectedLinearElement) {
        this.handleHoverSelectedLinearElement(
          this.state.selectedLinearElement,
          scenePointerX,
          scenePointerY,
        );
      }

      if (
        (!this.state.selectedLinearElement ||
          this.state.selectedLinearElement.hoverPointIndex === -1) &&
        !(selectedElements.length === 1 && isElbowArrow(selectedElements[0]))
      ) {
        const elementWithTransformHandleType =
          getElementWithTransformHandleType(
            elements,
            this.state,
            scenePointerX,
            scenePointerY,
            this.state.zoom,
            event.pointerType,
            this.scene.getNonDeletedElementsMap(),
            this.device,
          );
        if (
          elementWithTransformHandleType &&
          elementWithTransformHandleType.transformHandleType
        ) {
          setCursor(
            this.interactiveCanvas,
            getCursorForResizingElement(elementWithTransformHandleType),
          );
          return;
        }
      }
    } else if (selectedElements.length > 1 && !isOverScrollBar) {
      const transformHandleType = getTransformHandleTypeFromCoords(
        getCommonBounds(selectedElements),
        scenePointerX,
        scenePointerY,
        this.state.zoom,
        event.pointerType,
        this.device,
      );
      if (transformHandleType) {
        setCursor(
          this.interactiveCanvas,
          getCursorForResizingElement({
            transformHandleType,
          }),
        );
        return;
      }
    }

    const hitElement = this.getElementAtPosition(
      scenePointer.x,
      scenePointer.y,
    );

    this.hitLinkElement = this.getElementLinkAtPosition(
      scenePointer,
      hitElement,
    );
    if (isEraserActive(this.state)) {
      return;
    }
    if (
      this.hitLinkElement &&
      !this.state.selectedElementIds[this.hitLinkElement.id]
    ) {
      setCursor(this.interactiveCanvas, CURSOR_TYPE.POINTER);
      showHyperlinkTooltip(
        this.hitLinkElement,
        this.state,
        this.scene.getNonDeletedElementsMap(),
      );
    } else {
      hideHyperlinkToolip();
      if (
        hitElement &&
        (hitElement.link || isEmbeddableElement(hitElement)) &&
        this.state.selectedElementIds[hitElement.id] &&
        !this.state.contextMenu &&
        !this.state.showHyperlinkPopup
      ) {
        this.setState({ showHyperlinkPopup: "info" });
      } else if (this.state.activeTool.type === "text") {
        setCursor(
          this.interactiveCanvas,
          isTextElement(hitElement) ? CURSOR_TYPE.TEXT : CURSOR_TYPE.CROSSHAIR,
        );
      } else if (this.state.viewModeEnabled) {
        setCursor(this.interactiveCanvas, CURSOR_TYPE.GRAB);
      } else if (isOverScrollBar) {
        setCursor(this.interactiveCanvas, CURSOR_TYPE.AUTO);
      } else if (this.state.selectedLinearElement) {
        this.handleHoverSelectedLinearElement(
          this.state.selectedLinearElement,
          scenePointerX,
          scenePointerY,
        );
      } else if (
        // if using cmd/ctrl, we're not dragging
        !event[KEYS.CTRL_OR_CMD]
      ) {
        if (
          (hitElement ||
            this.isHittingCommonBoundingBoxOfSelectedElements(
              scenePointer,
              selectedElements,
            )) &&
          !hitElement?.locked
        ) {
          if (
            hitElement &&
            isIframeLikeElement(hitElement) &&
            this.isIframeLikeElementCenter(
              hitElement,
              event,
              scenePointerX,
              scenePointerY,
            )
          ) {
            setCursor(this.interactiveCanvas, CURSOR_TYPE.POINTER);
            this.setState({
              activeEmbeddable: { element: hitElement, state: "hover" },
            });
          } else {
            setCursor(this.interactiveCanvas, CURSOR_TYPE.MOVE);
            if (this.state.activeEmbeddable?.state === "hover") {
              this.setState({ activeEmbeddable: null });
            }
          }
        }
      } else {
        setCursor(this.interactiveCanvas, CURSOR_TYPE.AUTO);
      }
    }
  };

  private handleEraser = (
    event: PointerEvent,
    pointerDownState: PointerDownState,
    scenePointer: { x: number; y: number },
  ) => {
    this.eraserTrail.addPointToPath(scenePointer.x, scenePointer.y);

    let didChange = false;

    const processedGroups = new Set<ExcalidrawElement["id"]>();
    const nonDeletedElements = this.scene.getNonDeletedElements();

    const processElements = (elements: ExcalidrawElement[]) => {
      for (const element of elements) {
        if (element.locked) {
          return;
        }

        if (event.altKey) {
          if (this.elementsPendingErasure.delete(element.id)) {
            didChange = true;
          }
        } else if (!this.elementsPendingErasure.has(element.id)) {
          didChange = true;
          this.elementsPendingErasure.add(element.id);
        }

        // (un)erase groups atomically
        if (didChange && element.groupIds?.length) {
          const shallowestGroupId = element.groupIds.at(-1)!;
          if (!processedGroups.has(shallowestGroupId)) {
            processedGroups.add(shallowestGroupId);
            const elems = getElementsInGroup(
              nonDeletedElements,
              shallowestGroupId,
            );
            for (const elem of elems) {
              if (event.altKey) {
                this.elementsPendingErasure.delete(elem.id);
              } else {
                this.elementsPendingErasure.add(elem.id);
              }
            }
          }
        }
      }
    };

    const distance = distance2d(
      pointerDownState.lastCoords.x,
      pointerDownState.lastCoords.y,
      scenePointer.x,
      scenePointer.y,
    );
    const threshold = this.getElementHitThreshold();
    const point = { ...pointerDownState.lastCoords };
    let samplingInterval = 0;
    while (samplingInterval <= distance) {
      const hitElements = this.getElementsAtPosition(point.x, point.y);
      processElements(hitElements);

      // Exit since we reached current point
      if (samplingInterval === distance) {
        break;
      }

      // Calculate next point in the line at a distance of sampling interval
      samplingInterval = Math.min(samplingInterval + threshold, distance);

      const distanceRatio = samplingInterval / distance;
      const nextX =
        (1 - distanceRatio) * point.x + distanceRatio * scenePointer.x;
      const nextY =
        (1 - distanceRatio) * point.y + distanceRatio * scenePointer.y;
      point.x = nextX;
      point.y = nextY;
    }

    pointerDownState.lastCoords.x = scenePointer.x;
    pointerDownState.lastCoords.y = scenePointer.y;

    if (didChange) {
      for (const element of this.scene.getNonDeletedElements()) {
        if (
          isBoundToContainer(element) &&
          (this.elementsPendingErasure.has(element.id) ||
            this.elementsPendingErasure.has(element.containerId))
        ) {
          if (event.altKey) {
            this.elementsPendingErasure.delete(element.id);
            this.elementsPendingErasure.delete(element.containerId);
          } else {
            this.elementsPendingErasure.add(element.id);
            this.elementsPendingErasure.add(element.containerId);
          }
        }
      }

      this.elementsPendingErasure = new Set(this.elementsPendingErasure);
      this.triggerRender();
    }
  };

  // set touch moving for mobile context menu
  private handleTouchMove = (event: React.TouchEvent<HTMLCanvasElement>) => {
    invalidateContextMenu = true;
  };

  handleHoverSelectedLinearElement(
    linearElementEditor: LinearElementEditor,
    scenePointerX: number,
    scenePointerY: number,
  ) {
    const elementsMap = this.scene.getNonDeletedElementsMap();

    const element = LinearElementEditor.getElement(
      linearElementEditor.elementId,
      elementsMap,
    );

    if (!element) {
      return;
    }
    if (this.state.selectedLinearElement) {
      let hoverPointIndex = -1;
      let segmentMidPointHoveredCoords = null;
      if (
        hitElementItself({
          x: scenePointerX,
          y: scenePointerY,
          element,
          shape: getElementShape(
            element,
            this.scene.getNonDeletedElementsMap(),
          ),
        })
      ) {
        hoverPointIndex = LinearElementEditor.getPointIndexUnderCursor(
          element,
          elementsMap,
          this.state.zoom,
          scenePointerX,
          scenePointerY,
        );
        segmentMidPointHoveredCoords =
          LinearElementEditor.getSegmentMidpointHitCoords(
            linearElementEditor,
            { x: scenePointerX, y: scenePointerY },
            this.state,
            this.scene.getNonDeletedElementsMap(),
          );

        if (hoverPointIndex >= 0 || segmentMidPointHoveredCoords) {
          setCursor(this.interactiveCanvas, CURSOR_TYPE.POINTER);
        } else if (this.hitElement(scenePointerX, scenePointerY, element)) {
          setCursor(this.interactiveCanvas, CURSOR_TYPE.MOVE);
        }
      } else if (this.hitElement(scenePointerX, scenePointerY, element)) {
        if (
          !isElbowArrow(element) ||
          !(element.startBinding || element.endBinding)
        ) {
          setCursor(this.interactiveCanvas, CURSOR_TYPE.MOVE);
        }
      }

      if (
        this.state.selectedLinearElement.hoverPointIndex !== hoverPointIndex
      ) {
        this.setState({
          selectedLinearElement: {
            ...this.state.selectedLinearElement,
            hoverPointIndex,
          },
        });
      }

      if (
        !LinearElementEditor.arePointsEqual(
          this.state.selectedLinearElement.segmentMidPointHoveredCoords,
          segmentMidPointHoveredCoords,
        )
      ) {
        this.setState({
          selectedLinearElement: {
            ...this.state.selectedLinearElement,
            segmentMidPointHoveredCoords,
          },
        });
      }
    } else {
      setCursor(this.interactiveCanvas, CURSOR_TYPE.AUTO);
    }
  }

  private handleCanvasPointerDown = (
    event: React.PointerEvent<HTMLElement>,
  ) => {
    this.maybeCleanupAfterMissingPointerUp(event.nativeEvent);
    this.maybeUnfollowRemoteUser();

    // since contextMenu options are potentially evaluated on each render,
    // and an contextMenu action may depend on selection state, we must
    // close the contextMenu before we update the selection on pointerDown
    // (e.g. resetting selection)
    if (this.state.contextMenu) {
      this.setState({ contextMenu: null });
    }

    if (this.state.snapLines) {
      this.setAppState({ snapLines: [] });
    }

    this.updateGestureOnPointerDown(event);

    // if dragging element is freedraw and another pointerdown event occurs
    // a second finger is on the screen
    // discard the freedraw element if it is very short because it is likely
    // just a spike, otherwise finalize the freedraw element when the second
    // finger is lifted
    if (
      event.pointerType === "touch" &&
      this.state.draggingElement &&
      this.state.draggingElement.type === "freedraw"
    ) {
      const element = this.state.draggingElement as ExcalidrawFreeDrawElement;
      this.updateScene({
        ...(element.points.length < 10
          ? {
              elements: this.scene
                .getElementsIncludingDeleted()
                .filter((el) => el.id !== element.id),
            }
          : {}),
        appState: {
          draggingElement: null,
          editingElement: null,
          startBoundElement: null,
          suggestedBindings: [],
          selectedElementIds: makeNextSelectedElementIds(
            Object.keys(this.state.selectedElementIds)
              .filter((key) => key !== element.id)
              .reduce((obj: { [id: string]: true }, key) => {
                obj[key] = this.state.selectedElementIds[key];
                return obj;
              }, {}),
            this.state,
          ),
        },
        storeAction: StoreAction.UPDATE,
      });
      return;
    }

    // remove any active selection when we start to interact with canvas
    // (mainly, we care about removing selection outside the component which
    //  would prevent our copy handling otherwise)
    const selection = document.getSelection();
    if (selection?.anchorNode) {
      selection.removeAllRanges();
    }
    this.maybeOpenContextMenuAfterPointerDownOnTouchDevices(event);

    //fires only once, if pen is detected, penMode is enabled
    //the user can disable this by toggling the penMode button
    if (!this.state.penDetected && event.pointerType === "pen") {
      this.setState((prevState) => {
        return {
          penMode: true,
          penDetected: true,
        };
      });
    }

    if (
      !this.device.isTouchScreen &&
      ["pen", "touch"].includes(event.pointerType)
    ) {
      this.device = updateObject(this.device, { isTouchScreen: true });
    }

    if (isPanning) {
      return;
    }

    this.lastPointerDownEvent = event;

    // we must exit before we set `cursorButton` state and `savePointer`
    // else it will send pointer state & laser pointer events in collab when
    // panning
    if (this.handleCanvasPanUsingWheelOrSpaceDrag(event)) {
      return;
    }

    this.setState({
      lastPointerDownWith: event.pointerType,
      cursorButton: "down",
    });
    this.savePointer(event.clientX, event.clientY, "down");

    if (
      event.button === POINTER_BUTTON.ERASER &&
      this.state.activeTool.type !== TOOL_TYPE.eraser
    ) {
      this.setState(
        {
          activeTool: updateActiveTool(this.state, {
            type: TOOL_TYPE.eraser,
            lastActiveToolBeforeEraser: this.state.activeTool,
          }),
        },
        () => {
          this.handleCanvasPointerDown(event);
          const onPointerUp = () => {
            unsubPointerUp();
            unsubCleanup?.();
            if (isEraserActive(this.state)) {
              this.setState({
                activeTool: updateActiveTool(this.state, {
                  ...(this.state.activeTool.lastActiveTool || {
                    type: TOOL_TYPE.selection,
                  }),
                  lastActiveToolBeforeEraser: null,
                }),
              });
            }
          };

          const unsubPointerUp = addEventListener(
            window,
            EVENT.POINTER_UP,
            onPointerUp,
            {
              once: true,
            },
          );
          let unsubCleanup: UnsubscribeCallback | undefined;
          // subscribe inside rAF lest it'd be triggered on the same pointerdown
          // if we start erasing while coming from blurred document since
          // we cleanup pointer events on focus
          requestAnimationFrame(() => {
            unsubCleanup =
              this.missingPointerEventCleanupEmitter.once(onPointerUp);
          });
        },
      );
      return;
    }

    // only handle left mouse button or touch
    if (
      event.button !== POINTER_BUTTON.MAIN &&
      event.button !== POINTER_BUTTON.TOUCH &&
      event.button !== POINTER_BUTTON.ERASER
    ) {
      return;
    }

    // don't select while panning
    if (gesture.pointers.size > 1) {
      return;
    }

    // State for the duration of a pointer interaction, which starts with a
    // pointerDown event, ends with a pointerUp event (or another pointerDown)
    const pointerDownState = this.initialPointerDownState(event);

    this.setState({
      selectedElementsAreBeingDragged: false,
    });

    if (this.handleDraggingScrollBar(event, pointerDownState)) {
      return;
    }

    this.clearSelectionIfNotUsingSelection();
    this.updateBindingEnabledOnPointerMove(event);

    if (this.handleSelectionOnPointerDown(event, pointerDownState)) {
      return;
    }

    const allowOnPointerDown =
      !this.state.penMode ||
      event.pointerType !== "touch" ||
      this.state.activeTool.type === "selection" ||
      this.state.activeTool.type === "text" ||
      this.state.activeTool.type === "image";

    if (!allowOnPointerDown) {
      return;
    }

    if (this.state.activeTool.type === "text") {
      this.handleTextOnPointerDown(event, pointerDownState);
    } else if (
      this.state.activeTool.type === "arrow" ||
      this.state.activeTool.type === "line"
    ) {
      this.handleLinearElementOnPointerDown(
        event,
        this.state.activeTool.type,
        pointerDownState,
      );
    } else if (this.state.activeTool.type === "image") {
      // reset image preview on pointerdown
      setCursor(this.interactiveCanvas, CURSOR_TYPE.CROSSHAIR);

      // retrieve the latest element as the state may be stale
      const pendingImageElement =
        this.state.pendingImageElementId &&
        this.scene.getElement(this.state.pendingImageElementId);

      if (!pendingImageElement) {
        return;
      }

      this.setState({
        draggingElement: pendingImageElement,
        editingElement: pendingImageElement,
        pendingImageElementId: null,
        multiElement: null,
      });

      const { x, y } = viewportCoordsToSceneCoords(event, this.state);

      const frame = this.getTopLayerFrameAtSceneCoords({ x, y });

      mutateElement(pendingImageElement, {
        x,
        y,
        frameId: frame ? frame.id : null,
      });
    } else if (this.state.activeTool.type === "freedraw") {
      this.handleFreeDrawElementOnPointerDown(
        event,
        this.state.activeTool.type,
        pointerDownState,
      );
    } else if (this.state.activeTool.type === "custom") {
      setCursorForShape(this.interactiveCanvas, this.state);
    } else if (
      this.state.activeTool.type === TOOL_TYPE.frame ||
      this.state.activeTool.type === TOOL_TYPE.magicframe
    ) {
      this.createFrameElementOnPointerDown(
        pointerDownState,
        this.state.activeTool.type,
      );
    } else if (this.state.activeTool.type === "laser") {
      this.laserTrails.startPath(
        pointerDownState.lastCoords.x,
        pointerDownState.lastCoords.y,
      );
    } else if (
      this.state.activeTool.type !== "eraser" &&
      this.state.activeTool.type !== "hand"
    ) {
      this.createGenericElementOnPointerDown(
        this.state.activeTool.type,
        pointerDownState,
      );
    }

    this.props?.onPointerDown?.(this.state.activeTool, pointerDownState);
    this.onPointerDownEmitter.trigger(
      this.state.activeTool,
      pointerDownState,
      event,
    );

    if (this.state.activeTool.type === "eraser") {
      this.eraserTrail.startPath(
        pointerDownState.lastCoords.x,
        pointerDownState.lastCoords.y,
      );
    }

    const onPointerMove =
      this.onPointerMoveFromPointerDownHandler(pointerDownState);

    const onPointerUp =
      this.onPointerUpFromPointerDownHandler(pointerDownState);

    const onKeyDown = this.onKeyDownFromPointerDownHandler(pointerDownState);
    const onKeyUp = this.onKeyUpFromPointerDownHandler(pointerDownState);

    this.missingPointerEventCleanupEmitter.once((_event) =>
      onPointerUp(_event || event.nativeEvent),
    );

    if (!this.state.viewModeEnabled || this.state.activeTool.type === "laser") {
      window.addEventListener(EVENT.POINTER_MOVE, onPointerMove);
      window.addEventListener(EVENT.POINTER_UP, onPointerUp);
      window.addEventListener(EVENT.KEYDOWN, onKeyDown);
      window.addEventListener(EVENT.KEYUP, onKeyUp);
      pointerDownState.eventListeners.onMove = onPointerMove;
      pointerDownState.eventListeners.onUp = onPointerUp;
      pointerDownState.eventListeners.onKeyUp = onKeyUp;
      pointerDownState.eventListeners.onKeyDown = onKeyDown;
    }
  };

  private handleCanvasPointerUp = (
    event: React.PointerEvent<HTMLCanvasElement>,
  ) => {
    this.removePointer(event);
    this.lastPointerUpEvent = event;

    const scenePointer = viewportCoordsToSceneCoords(
      { clientX: event.clientX, clientY: event.clientY },
      this.state,
    );
    const clicklength =
      event.timeStamp - (this.lastPointerDownEvent?.timeStamp ?? 0);

    if (this.device.editor.isMobile && clicklength < 300) {
      const hitElement = this.getElementAtPosition(
        scenePointer.x,
        scenePointer.y,
      );
      if (
        isIframeLikeElement(hitElement) &&
        this.isIframeLikeElementCenter(
          hitElement,
          event,
          scenePointer.x,
          scenePointer.y,
        )
      ) {
        this.handleEmbeddableCenterClick(hitElement);
        return;
      }
    }

    if (this.device.isTouchScreen) {
      const hitElement = this.getElementAtPosition(
        scenePointer.x,
        scenePointer.y,
      );
      this.hitLinkElement = this.getElementLinkAtPosition(
        scenePointer,
        hitElement,
      );
    }

    if (
      this.hitLinkElement &&
      !this.state.selectedElementIds[this.hitLinkElement.id]
    ) {
      if (
        clicklength < 300 &&
        isIframeLikeElement(this.hitLinkElement) &&
        !isPointHittingLinkIcon(
          this.hitLinkElement,
          this.scene.getNonDeletedElementsMap(),
          this.state,
          [scenePointer.x, scenePointer.y],
        )
      ) {
        this.handleEmbeddableCenterClick(this.hitLinkElement);
      } else {
        this.redirectToLink(event, this.device.isTouchScreen);
      }
    } else if (this.state.viewModeEnabled) {
      this.setState({
        activeEmbeddable: null,
        selectedElementIds: {},
      });
    }
  };

  private maybeOpenContextMenuAfterPointerDownOnTouchDevices = (
    event: React.PointerEvent<HTMLElement>,
  ): void => {
    // deal with opening context menu on touch devices
    if (event.pointerType === "touch") {
      invalidateContextMenu = false;

      if (touchTimeout) {
        // If there's already a touchTimeout, this means that there's another
        // touch down and we are doing another touch, so we shouldn't open the
        // context menu.
        invalidateContextMenu = true;
      } else {
        // open the context menu with the first touch's clientX and clientY
        // if the touch is not moving
        touchTimeout = window.setTimeout(() => {
          touchTimeout = 0;
          if (!invalidateContextMenu) {
            this.handleCanvasContextMenu(event);
          }
        }, TOUCH_CTX_MENU_TIMEOUT);
      }
    }
  };

  private resetContextMenuTimer = () => {
    clearTimeout(touchTimeout);
    touchTimeout = 0;
    invalidateContextMenu = false;
  };

  /**
   * pointerup may not fire in certian cases (user tabs away...), so in order
   * to properly cleanup pointerdown state, we need to fire any hanging
   * pointerup handlers manually
   */
  private maybeCleanupAfterMissingPointerUp = (event: PointerEvent | null) => {
    lastPointerUp?.();
    this.missingPointerEventCleanupEmitter.trigger(event).clear();
  };

  // Returns whether the event is a panning
  private handleCanvasPanUsingWheelOrSpaceDrag = (
    event: React.PointerEvent<HTMLElement>,
  ): boolean => {
    if (
      !(
        gesture.pointers.size <= 1 &&
        (event.button === POINTER_BUTTON.WHEEL ||
          (event.button === POINTER_BUTTON.MAIN && isHoldingSpace) ||
          isHandToolActive(this.state) ||
          this.state.viewModeEnabled)
      ) ||
      isTextElement(this.state.editingElement)
    ) {
      return false;
    }
    isPanning = true;
    event.preventDefault();

    let nextPastePrevented = false;
    const isLinux =
      typeof window === undefined
        ? false
        : /Linux/.test(window.navigator.platform);

    setCursor(this.interactiveCanvas, CURSOR_TYPE.GRABBING);
    let { clientX: lastX, clientY: lastY } = event;
    const onPointerMove = withBatchedUpdatesThrottled((event: PointerEvent) => {
      const deltaX = lastX - event.clientX;
      const deltaY = lastY - event.clientY;
      lastX = event.clientX;
      lastY = event.clientY;

      /*
       * Prevent paste event if we move while middle clicking on Linux.
       * See issue #1383.
       */
      if (
        isLinux &&
        !nextPastePrevented &&
        (Math.abs(deltaX) > 1 || Math.abs(deltaY) > 1)
      ) {
        nextPastePrevented = true;

        /* Prevent the next paste event */
        const preventNextPaste = (event: ClipboardEvent) => {
          document.body.removeEventListener(EVENT.PASTE, preventNextPaste);
          event.stopPropagation();
        };

        /*
         * Reenable next paste in case of disabled middle click paste for
         * any reason:
         * - right click paste
         * - empty clipboard
         */
        const enableNextPaste = () => {
          setTimeout(() => {
            document.body.removeEventListener(EVENT.PASTE, preventNextPaste);
            window.removeEventListener(EVENT.POINTER_UP, enableNextPaste);
          }, 100);
        };

        document.body.addEventListener(EVENT.PASTE, preventNextPaste);
        window.addEventListener(EVENT.POINTER_UP, enableNextPaste);
      }

      this.translateCanvas({
        scrollX: this.state.scrollX - deltaX / this.state.zoom.value,
        scrollY: this.state.scrollY - deltaY / this.state.zoom.value,
      });
    });
    const teardown = withBatchedUpdates(
      (lastPointerUp = () => {
        lastPointerUp = null;
        isPanning = false;
        if (!isHoldingSpace) {
          if (this.state.viewModeEnabled) {
            setCursor(this.interactiveCanvas, CURSOR_TYPE.GRAB);
          } else {
            setCursorForShape(this.interactiveCanvas, this.state);
          }
        }
        this.setState({
          cursorButton: "up",
        });
        this.savePointer(event.clientX, event.clientY, "up");
        window.removeEventListener(EVENT.POINTER_MOVE, onPointerMove);
        window.removeEventListener(EVENT.POINTER_UP, teardown);
        window.removeEventListener(EVENT.BLUR, teardown);
        onPointerMove.flush();
      }),
    );
    window.addEventListener(EVENT.BLUR, teardown);
    window.addEventListener(EVENT.POINTER_MOVE, onPointerMove, {
      passive: true,
    });
    window.addEventListener(EVENT.POINTER_UP, teardown);
    return true;
  };

  private updateGestureOnPointerDown(
    event: React.PointerEvent<HTMLElement>,
  ): void {
    gesture.pointers.set(event.pointerId, {
      x: event.clientX,
      y: event.clientY,
    });

    if (gesture.pointers.size === 2) {
      gesture.lastCenter = getCenter(gesture.pointers);
      gesture.initialScale = this.state.zoom.value;
      gesture.initialDistance = getDistance(
        Array.from(gesture.pointers.values()),
      );
    }
  }

  private initialPointerDownState(
    event: React.PointerEvent<HTMLElement>,
  ): PointerDownState {
    const origin = viewportCoordsToSceneCoords(event, this.state);
    const selectedElements = this.scene.getSelectedElements(this.state);
    const [minX, minY, maxX, maxY] = getCommonBounds(selectedElements);
    const isElbowArrowOnly = selectedElements.findIndex(isElbowArrow) === 0;

    return {
      origin,
      withCmdOrCtrl: event[KEYS.CTRL_OR_CMD],
      originInGrid: tupleToCoors(
        getGridPoint(
          origin.x,
          origin.y,
          event[KEYS.CTRL_OR_CMD] || isElbowArrowOnly
            ? null
            : this.state.gridSize,
        ),
      ),
      scrollbars: isOverScrollBars(
        currentScrollBars,
        event.clientX - this.state.offsetLeft,
        event.clientY - this.state.offsetTop,
      ),
      // we need to duplicate because we'll be updating this state
      lastCoords: { ...origin },
      originalElements: this.scene
        .getNonDeletedElements()
        .reduce((acc, element) => {
          acc.set(element.id, deepCopyElement(element));
          return acc;
        }, new Map() as PointerDownState["originalElements"]),
      resize: {
        handleType: false,
        isResizing: false,
        offset: { x: 0, y: 0 },
        arrowDirection: "origin",
        center: { x: (maxX + minX) / 2, y: (maxY + minY) / 2 },
      },
      hit: {
        element: null,
        allHitElements: [],
        wasAddedToSelection: false,
        hasBeenDuplicated: false,
        hasHitCommonBoundingBoxOfSelectedElements:
          this.isHittingCommonBoundingBoxOfSelectedElements(
            origin,
            selectedElements,
          ),
      },
      drag: {
        hasOccurred: false,
        offset: null,
      },
      eventListeners: {
        onMove: null,
        onUp: null,
        onKeyUp: null,
        onKeyDown: null,
      },
      boxSelection: {
        hasOccurred: false,
      },
    };
  }

  // Returns whether the event is a dragging a scrollbar
  private handleDraggingScrollBar(
    event: React.PointerEvent<HTMLElement>,
    pointerDownState: PointerDownState,
  ): boolean {
    if (
      !(pointerDownState.scrollbars.isOverEither && !this.state.multiElement)
    ) {
      return false;
    }
    isDraggingScrollBar = true;
    pointerDownState.lastCoords.x = event.clientX;
    pointerDownState.lastCoords.y = event.clientY;
    const onPointerMove = withBatchedUpdatesThrottled((event: PointerEvent) => {
      const target = event.target;
      if (!(target instanceof HTMLElement)) {
        return;
      }

      this.handlePointerMoveOverScrollbars(event, pointerDownState);
    });
    const onPointerUp = withBatchedUpdates(() => {
      lastPointerUp = null;
      isDraggingScrollBar = false;
      setCursorForShape(this.interactiveCanvas, this.state);
      this.setState({
        cursorButton: "up",
      });
      this.savePointer(event.clientX, event.clientY, "up");
      window.removeEventListener(EVENT.POINTER_MOVE, onPointerMove);
      window.removeEventListener(EVENT.POINTER_UP, onPointerUp);
      onPointerMove.flush();
    });

    lastPointerUp = onPointerUp;

    window.addEventListener(EVENT.POINTER_MOVE, onPointerMove);
    window.addEventListener(EVENT.POINTER_UP, onPointerUp);
    return true;
  }

  private clearSelectionIfNotUsingSelection = (): void => {
    if (this.state.activeTool.type !== "selection") {
      this.setState({
        selectedElementIds: makeNextSelectedElementIds({}, this.state),
        selectedGroupIds: {},
        editingGroupId: null,
        activeEmbeddable: null,
      });
    }
  };

  /**
   * @returns whether the pointer event has been completely handled
   */
  private handleSelectionOnPointerDown = (
    event: React.PointerEvent<HTMLElement>,
    pointerDownState: PointerDownState,
  ): boolean => {
    if (this.state.activeTool.type === "selection") {
      const elements = this.scene.getNonDeletedElements();
      const elementsMap = this.scene.getNonDeletedElementsMap();
      const selectedElements = this.scene.getSelectedElements(this.state);

      if (
        selectedElements.length === 1 &&
        !this.state.editingLinearElement &&
        !(
          this.state.selectedLinearElement &&
          this.state.selectedLinearElement.hoverPointIndex !== -1
        )
      ) {
        const elementWithTransformHandleType =
          getElementWithTransformHandleType(
            elements,
            this.state,
            pointerDownState.origin.x,
            pointerDownState.origin.y,
            this.state.zoom,
            event.pointerType,
            this.scene.getNonDeletedElementsMap(),
            this.device,
          );
        if (elementWithTransformHandleType != null) {
          this.setState({
            resizingElement: elementWithTransformHandleType.element,
          });
          pointerDownState.resize.handleType =
            elementWithTransformHandleType.transformHandleType;
        }
      } else if (selectedElements.length > 1) {
        pointerDownState.resize.handleType = getTransformHandleTypeFromCoords(
          getCommonBounds(selectedElements),
          pointerDownState.origin.x,
          pointerDownState.origin.y,
          this.state.zoom,
          event.pointerType,
          this.device,
        );
      }
      if (pointerDownState.resize.handleType) {
        pointerDownState.resize.isResizing = true;
        pointerDownState.resize.offset = tupleToCoors(
          getResizeOffsetXY(
            pointerDownState.resize.handleType,
            selectedElements,
            elementsMap,
            pointerDownState.origin.x,
            pointerDownState.origin.y,
          ),
        );
        if (
          selectedElements.length === 1 &&
          isLinearElement(selectedElements[0]) &&
          selectedElements[0].points.length === 2
        ) {
          pointerDownState.resize.arrowDirection = getResizeArrowDirection(
            pointerDownState.resize.handleType,
            selectedElements[0],
          );
        }
      } else {
        if (this.state.selectedLinearElement) {
          const linearElementEditor =
            this.state.editingLinearElement || this.state.selectedLinearElement;
          const ret = LinearElementEditor.handlePointerDown(
            event,
            this.state,
            this.store,
            pointerDownState.origin,
            linearElementEditor,
            this.scene,
          );
          if (ret.hitElement) {
            pointerDownState.hit.element = ret.hitElement;
          }
          if (ret.linearElementEditor) {
            this.setState({ selectedLinearElement: ret.linearElementEditor });

            if (this.state.editingLinearElement) {
              this.setState({ editingLinearElement: ret.linearElementEditor });
            }
          }
          if (ret.didAddPoint) {
            return true;
          }
        }
        // hitElement may already be set above, so check first
        pointerDownState.hit.element =
          pointerDownState.hit.element ??
          this.getElementAtPosition(
            pointerDownState.origin.x,
            pointerDownState.origin.y,
          );

        if (pointerDownState.hit.element) {
          // Early return if pointer is hitting link icon
          const hitLinkElement = this.getElementLinkAtPosition(
            {
              x: pointerDownState.origin.x,
              y: pointerDownState.origin.y,
            },
            pointerDownState.hit.element,
          );
          if (hitLinkElement) {
            return false;
          }
        }

        // For overlapped elements one position may hit
        // multiple elements
        pointerDownState.hit.allHitElements = this.getElementsAtPosition(
          pointerDownState.origin.x,
          pointerDownState.origin.y,
        );

        const hitElement = pointerDownState.hit.element;
        const someHitElementIsSelected =
          pointerDownState.hit.allHitElements.some((element) =>
            this.isASelectedElement(element),
          );
        if (
          (hitElement === null || !someHitElementIsSelected) &&
          !event.shiftKey &&
          !pointerDownState.hit.hasHitCommonBoundingBoxOfSelectedElements
        ) {
          this.clearSelection(hitElement);
        }

        if (this.state.editingLinearElement) {
          this.setState({
            selectedElementIds: makeNextSelectedElementIds(
              {
                [this.state.editingLinearElement.elementId]: true,
              },
              this.state,
            ),
          });
          // If we click on something
        } else if (hitElement != null) {
          // on CMD/CTRL, drill down to hit element regardless of groups etc.
          if (event[KEYS.CTRL_OR_CMD]) {
            if (!this.state.selectedElementIds[hitElement.id]) {
              pointerDownState.hit.wasAddedToSelection = true;
            }
            this.setState((prevState) => ({
              ...editGroupForSelectedElement(prevState, hitElement),
              previousSelectedElementIds: this.state.selectedElementIds,
            }));
            // mark as not completely handled so as to allow dragging etc.
            return false;
          }

          // deselect if item is selected
          // if shift is not clicked, this will always return true
          // otherwise, it will trigger selection based on current
          // state of the box
          if (!this.state.selectedElementIds[hitElement.id]) {
            // if we are currently editing a group, exiting editing mode and deselect the group.
            if (
              this.state.editingGroupId &&
              !isElementInGroup(hitElement, this.state.editingGroupId)
            ) {
              this.setState({
                selectedElementIds: makeNextSelectedElementIds({}, this.state),
                selectedGroupIds: {},
                editingGroupId: null,
                activeEmbeddable: null,
              });
            }

            // Add hit element to selection. At this point if we're not holding
            // SHIFT the previously selected element(s) were deselected above
            // (make sure you use setState updater to use latest state)
            // With shift-selection, we want to make sure that frames and their containing
            // elements are not selected at the same time.
            if (
              !someHitElementIsSelected &&
              !pointerDownState.hit.hasHitCommonBoundingBoxOfSelectedElements
            ) {
              this.setState((prevState) => {
                const nextSelectedElementIds: { [id: string]: true } = {
                  ...prevState.selectedElementIds,
                  [hitElement.id]: true,
                };

                const previouslySelectedElements: ExcalidrawElement[] = [];

                Object.keys(prevState.selectedElementIds).forEach((id) => {
                  const element = this.scene.getElement(id);
                  element && previouslySelectedElements.push(element);
                });

                // if hitElement is frame-like, deselect all of its elements
                // if they are selected
                if (isFrameLikeElement(hitElement)) {
                  getFrameChildren(
                    previouslySelectedElements,
                    hitElement.id,
                  ).forEach((element) => {
                    delete nextSelectedElementIds[element.id];
                  });
                } else if (hitElement.frameId) {
                  // if hitElement is in a frame and its frame has been selected
                  // disable selection for the given element
                  if (nextSelectedElementIds[hitElement.frameId]) {
                    delete nextSelectedElementIds[hitElement.id];
                  }
                } else {
                  // hitElement is neither a frame nor an element in a frame
                  // but since hitElement could be in a group with some frames
                  // this means selecting hitElement will have the frames selected as well
                  // because we want to keep the invariant:
                  // - frames and their elements are not selected at the same time
                  // we deselect elements in those frames that were previously selected

                  const groupIds = hitElement.groupIds;
                  const framesInGroups = new Set(
                    groupIds
                      .flatMap((gid) =>
                        getElementsInGroup(
                          this.scene.getNonDeletedElements(),
                          gid,
                        ),
                      )
                      .filter((element) => isFrameLikeElement(element))
                      .map((frame) => frame.id),
                  );

                  if (framesInGroups.size > 0) {
                    previouslySelectedElements.forEach((element) => {
                      if (
                        element.frameId &&
                        framesInGroups.has(element.frameId)
                      ) {
                        // deselect element and groups containing the element
                        delete nextSelectedElementIds[element.id];
                        element.groupIds
                          .flatMap((gid) =>
                            getElementsInGroup(
                              this.scene.getNonDeletedElements(),
                              gid,
                            ),
                          )
                          .forEach((element) => {
                            delete nextSelectedElementIds[element.id];
                          });
                      }
                    });
                  }
                }

                return {
                  ...selectGroupsForSelectedElements(
                    {
                      editingGroupId: prevState.editingGroupId,
                      selectedElementIds: nextSelectedElementIds,
                    },
                    this.scene.getNonDeletedElements(),
                    prevState,
                    this,
                  ),
                  showHyperlinkPopup:
                    hitElement.link || isEmbeddableElement(hitElement)
                      ? "info"
                      : false,
                };
              });
              pointerDownState.hit.wasAddedToSelection = true;
            }
          }
        }

        this.setState({
          previousSelectedElementIds: this.state.selectedElementIds,
        });
      }
    }
    return false;
  };

  private isASelectedElement(hitElement: ExcalidrawElement | null): boolean {
    return hitElement != null && this.state.selectedElementIds[hitElement.id];
  }

  private isHittingCommonBoundingBoxOfSelectedElements(
    point: Readonly<{ x: number; y: number }>,
    selectedElements: readonly ExcalidrawElement[],
  ): boolean {
    if (selectedElements.length < 2) {
      return false;
    }

    // How many pixels off the shape boundary we still consider a hit
    const threshold = this.getElementHitThreshold();
    const [x1, y1, x2, y2] = getCommonBounds(selectedElements);
    return (
      point.x > x1 - threshold &&
      point.x < x2 + threshold &&
      point.y > y1 - threshold &&
      point.y < y2 + threshold
    );
  }

  private handleTextOnPointerDown = (
    event: React.PointerEvent<HTMLElement>,
    pointerDownState: PointerDownState,
  ): void => {
    // if we're currently still editing text, clicking outside
    // should only finalize it, not create another (irrespective
    // of state.activeTool.locked)
    if (isTextElement(this.state.editingElement)) {
      return;
    }
    let sceneX = pointerDownState.origin.x;
    let sceneY = pointerDownState.origin.y;

    const element = this.getElementAtPosition(sceneX, sceneY, {
      includeBoundTextElement: true,
    });

    // FIXME
    let container = this.getTextBindableContainerAtPosition(sceneX, sceneY);

    if (hasBoundTextElement(element)) {
      container = element as ExcalidrawTextContainer;
      sceneX = element.x + element.width / 2;
      sceneY = element.y + element.height / 2;
    }
    this.startTextEditing({
      sceneX,
      sceneY,
      insertAtParentCenter: !event.altKey,
      container,
      autoEdit: false,
    });

    resetCursor(this.interactiveCanvas);
    if (!this.state.activeTool.locked) {
      this.setState({
        activeTool: updateActiveTool(this.state, { type: "selection" }),
      });
    }
  };

  private handleFreeDrawElementOnPointerDown = (
    event: React.PointerEvent<HTMLElement>,
    elementType: ExcalidrawFreeDrawElement["type"],
    pointerDownState: PointerDownState,
  ) => {
    // Begin a mark capture. This does not have to update state yet.
    const [gridX, gridY] = getGridPoint(
      pointerDownState.origin.x,
      pointerDownState.origin.y,
      null,
    );

    const topLayerFrame = this.getTopLayerFrameAtSceneCoords({
      x: gridX,
      y: gridY,
    });

    const element = newFreeDrawElement({
      type: elementType,
      x: gridX,
      y: gridY,
      strokeColor: this.state.currentItemStrokeColor,
      backgroundColor: this.state.currentItemBackgroundColor,
      fillStyle: this.state.currentItemFillStyle,
      strokeWidth: this.state.currentItemStrokeWidth,
      strokeStyle: this.state.currentItemStrokeStyle,
      roughness: this.state.currentItemRoughness,
      opacity: this.state.currentItemOpacity,
      roundness: null,
      simulatePressure: event.pressure === 0.5,
      locked: false,
      frameId: topLayerFrame ? topLayerFrame.id : null,
    });

    this.setState((prevState) => {
      const nextSelectedElementIds = {
        ...prevState.selectedElementIds,
      };
      delete nextSelectedElementIds[element.id];
      return {
        selectedElementIds: makeNextSelectedElementIds(
          nextSelectedElementIds,
          prevState,
        ),
      };
    });

    const pressures = element.simulatePressure
      ? element.pressures
      : [...element.pressures, event.pressure];

    mutateElement(element, {
      points: [[0, 0]],
      pressures,
    });

    const boundElement = getHoveredElementForBinding(
      pointerDownState.origin,
      this.scene.getNonDeletedElements(),
      this.scene.getNonDeletedElementsMap(),
    );
    this.scene.insertElement(element);
    this.setState({
      draggingElement: element,
      editingElement: element,
      startBoundElement: boundElement,
      suggestedBindings: [],
    });
  };

  public insertIframeElement = ({
    sceneX,
    sceneY,
    width,
    height,
  }: {
    sceneX: number;
    sceneY: number;
    width: number;
    height: number;
  }) => {
    const [gridX, gridY] = getGridPoint(
      sceneX,
      sceneY,
      this.lastPointerDownEvent?.[KEYS.CTRL_OR_CMD]
        ? null
        : this.state.gridSize,
    );

    const element = newIframeElement({
      type: "iframe",
      x: gridX,
      y: gridY,
      strokeColor: "transparent",
      backgroundColor: "transparent",
      fillStyle: this.state.currentItemFillStyle,
      strokeWidth: this.state.currentItemStrokeWidth,
      strokeStyle: this.state.currentItemStrokeStyle,
      roughness: this.state.currentItemRoughness,
      roundness: this.getCurrentItemRoundness("iframe"),
      opacity: this.state.currentItemOpacity,
      locked: false,
      width,
      height,
    });

    this.scene.insertElement(element);

    return element;
  };

  //create rectangle element with youtube top left on nearest grid point width / hight 640/360
  public insertEmbeddableElement = ({
    sceneX,
    sceneY,
    link,
  }: {
    sceneX: number;
    sceneY: number;
    link: string;
  }) => {
    const [gridX, gridY] = getGridPoint(
      sceneX,
      sceneY,
      this.lastPointerDownEvent?.[KEYS.CTRL_OR_CMD]
        ? null
        : this.state.gridSize,
    );

    const embedLink = getEmbedLink(link);

    if (!embedLink) {
      return;
    }

    if (embedLink.error instanceof URIError) {
      this.setToast({
        message: t("toast.unrecognizedLinkFormat"),
        closable: true,
      });
    }

    const element = newEmbeddableElement({
      type: "embeddable",
      x: gridX,
      y: gridY,
      strokeColor: "transparent",
      backgroundColor: "transparent",
      fillStyle: this.state.currentItemFillStyle,
      strokeWidth: this.state.currentItemStrokeWidth,
      strokeStyle: this.state.currentItemStrokeStyle,
      roughness: this.state.currentItemRoughness,
      roundness: this.getCurrentItemRoundness("embeddable"),
      opacity: this.state.currentItemOpacity,
      locked: false,
      width: embedLink.intrinsicSize.w,
      height: embedLink.intrinsicSize.h,
      link,
    });

    this.scene.insertElement(element);

    return element;
  };

  private createImageElement = ({
    sceneX,
    sceneY,
    addToFrameUnderCursor = true,
  }: {
    sceneX: number;
    sceneY: number;
    addToFrameUnderCursor?: boolean;
  }) => {
    const [gridX, gridY] = getGridPoint(
      sceneX,
      sceneY,
      this.lastPointerDownEvent?.[KEYS.CTRL_OR_CMD]
        ? null
        : this.state.gridSize,
    );

    const topLayerFrame = addToFrameUnderCursor
      ? this.getTopLayerFrameAtSceneCoords({
          x: gridX,
          y: gridY,
        })
      : null;

    const element = newImageElement({
      type: "image",
      x: gridX,
      y: gridY,
      strokeColor: this.state.currentItemStrokeColor,
      backgroundColor: this.state.currentItemBackgroundColor,
      fillStyle: this.state.currentItemFillStyle,
      strokeWidth: this.state.currentItemStrokeWidth,
      strokeStyle: this.state.currentItemStrokeStyle,
      roughness: this.state.currentItemRoughness,
      roundness: null,
      opacity: this.state.currentItemOpacity,
      locked: false,
      frameId: topLayerFrame ? topLayerFrame.id : null,
    });

    return element;
  };

  private handleLinearElementOnPointerDown = (
    event: React.PointerEvent<HTMLElement>,
    elementType: ExcalidrawLinearElement["type"],
    pointerDownState: PointerDownState,
  ): void => {
    if (this.state.multiElement) {
      const { multiElement } = this.state;

      // finalize if completing a loop
      if (
        multiElement.type === "line" &&
        isPathALoop(multiElement.points, this.state.zoom.value)
      ) {
        mutateElement(multiElement, {
          lastCommittedPoint:
            multiElement.points[multiElement.points.length - 1],
        });
        this.actionManager.executeAction(actionFinalize);
        return;
      }

      // Elbow arrows cannot be created by putting down points
      // only the start and end points can be defined
      if (isElbowArrow(multiElement) && multiElement.points.length > 1) {
        mutateElement(multiElement, {
          lastCommittedPoint:
            multiElement.points[multiElement.points.length - 1],
        });
        this.actionManager.executeAction(actionFinalize);
        return;
      }

      const { x: rx, y: ry, lastCommittedPoint } = multiElement;

      // clicking inside commit zone → finalize arrow
      if (
        multiElement.points.length > 1 &&
        lastCommittedPoint &&
        distance2d(
          pointerDownState.origin.x - rx,
          pointerDownState.origin.y - ry,
          lastCommittedPoint[0],
          lastCommittedPoint[1],
        ) < LINE_CONFIRM_THRESHOLD
      ) {
        this.actionManager.executeAction(actionFinalize);
        return;
      }

      this.setState((prevState) => ({
        selectedElementIds: makeNextSelectedElementIds(
          {
            ...prevState.selectedElementIds,
            [multiElement.id]: true,
          },
          prevState,
        ),
      }));
      // clicking outside commit zone → update reference for last committed
      // point
      mutateElement(multiElement, {
        lastCommittedPoint: multiElement.points[multiElement.points.length - 1],
      });
      setCursor(this.interactiveCanvas, CURSOR_TYPE.POINTER);
    } else {
      const [gridX, gridY] = getGridPoint(
        pointerDownState.origin.x,
        pointerDownState.origin.y,
        event[KEYS.CTRL_OR_CMD] ? null : this.state.gridSize,
      );

      const topLayerFrame = this.getTopLayerFrameAtSceneCoords({
        x: gridX,
        y: gridY,
      });

      /* If arrow is pre-arrowheads, it will have undefined for both start and end arrowheads.
      If so, we want it to be null for start and "arrow" for end. If the linear item is not
      an arrow, we want it to be null for both. Otherwise, we want it to use the
      values from appState. */

      const { currentItemStartArrowhead, currentItemEndArrowhead } = this.state;
      const [startArrowhead, endArrowhead] =
        elementType === "arrow"
          ? [currentItemStartArrowhead, currentItemEndArrowhead]
          : [null, null];

      const element =
        elementType === "arrow"
          ? newArrowElement({
              type: elementType,
              x: gridX,
              y: gridY,
              strokeColor: this.state.currentItemStrokeColor,
              backgroundColor: this.state.currentItemBackgroundColor,
              fillStyle: this.state.currentItemFillStyle,
              strokeWidth: this.state.currentItemStrokeWidth,
              strokeStyle: this.state.currentItemStrokeStyle,
              roughness: this.state.currentItemRoughness,
              opacity: this.state.currentItemOpacity,
              roundness:
<<<<<<< HEAD
                this.state.currentItemRoundness === "round"
                  ? { type: ROUNDNESS.PROPORTIONAL_RADIUS }
                  : null,
=======
                this.state.currentItemArrowType === ARROW_TYPE.round
                  ? { type: ROUNDNESS.PROPORTIONAL_RADIUS }
                  : // note, roundness doesn't have any effect for elbow arrows,
                    // but it's best to set it to null as well
                    null,
>>>>>>> 84d89b9a
              startArrowhead,
              endArrowhead,
              locked: false,
              frameId: topLayerFrame ? topLayerFrame.id : null,
<<<<<<< HEAD
              elbowed: this.state.currentItemElbowArrow,
=======
              elbowed: this.state.currentItemArrowType === ARROW_TYPE.elbow,
>>>>>>> 84d89b9a
            })
          : newLinearElement({
              type: elementType,
              x: gridX,
              y: gridY,
              strokeColor: this.state.currentItemStrokeColor,
              backgroundColor: this.state.currentItemBackgroundColor,
              fillStyle: this.state.currentItemFillStyle,
              strokeWidth: this.state.currentItemStrokeWidth,
              strokeStyle: this.state.currentItemStrokeStyle,
              roughness: this.state.currentItemRoughness,
              opacity: this.state.currentItemOpacity,
              roundness:
                this.state.currentItemRoundness === "round"
                  ? { type: ROUNDNESS.PROPORTIONAL_RADIUS }
                  : null,
              locked: false,
              frameId: topLayerFrame ? topLayerFrame.id : null,
            });
<<<<<<< HEAD
=======

>>>>>>> 84d89b9a
      this.setState((prevState) => {
        const nextSelectedElementIds = {
          ...prevState.selectedElementIds,
        };
        delete nextSelectedElementIds[element.id];
        return {
          selectedElementIds: makeNextSelectedElementIds(
            nextSelectedElementIds,
            prevState,
          ),
        };
      });
      mutateElement(element, {
        points: [...element.points, [0, 0]],
      });
      const boundElement = getHoveredElementForBinding(
        pointerDownState.origin,
        this.scene.getNonDeletedElements(),
        this.scene.getNonDeletedElementsMap(),
        isElbowArrow(element),
      );

      this.scene.insertElement(element);
      this.setState({
        draggingElement: element,
        editingElement: element,
        startBoundElement: boundElement,
        suggestedBindings: [],
      });
    }
  };

  private getCurrentItemRoundness(
    elementType:
      | "selection"
      | "rectangle"
      | "diamond"
      | "ellipse"
      | "iframe"
      | "embeddable",
  ) {
    return this.state.currentItemRoundness === "round"
      ? {
          type: isUsingAdaptiveRadius(elementType)
            ? ROUNDNESS.ADAPTIVE_RADIUS
            : ROUNDNESS.PROPORTIONAL_RADIUS,
        }
      : null;
  }

  private createGenericElementOnPointerDown = (
    elementType: ExcalidrawGenericElement["type"] | "embeddable",
    pointerDownState: PointerDownState,
  ): void => {
    const [gridX, gridY] = getGridPoint(
      pointerDownState.origin.x,
      pointerDownState.origin.y,
      this.lastPointerDownEvent?.[KEYS.CTRL_OR_CMD]
        ? null
        : this.state.gridSize,
    );

    const topLayerFrame = this.getTopLayerFrameAtSceneCoords({
      x: gridX,
      y: gridY,
    });

    const baseElementAttributes = {
      x: gridX,
      y: gridY,
      strokeColor: this.state.currentItemStrokeColor,
      backgroundColor: this.state.currentItemBackgroundColor,
      fillStyle: this.state.currentItemFillStyle,
      strokeWidth: this.state.currentItemStrokeWidth,
      strokeStyle: this.state.currentItemStrokeStyle,
      roughness: this.state.currentItemRoughness,
      opacity: this.state.currentItemOpacity,
      roundness: this.getCurrentItemRoundness(elementType),
      locked: false,
      frameId: topLayerFrame ? topLayerFrame.id : null,
    } as const;

    let element;
    if (elementType === "embeddable") {
      element = newEmbeddableElement({
        type: "embeddable",
        ...baseElementAttributes,
      });
    } else {
      element = newElement({
        type: elementType,
        ...baseElementAttributes,
      });
    }

    if (element.type === "selection") {
      this.setState({
        selectionElement: element,
        draggingElement: element,
      });
    } else {
      this.scene.insertElement(element);
      this.setState({
        multiElement: null,
        draggingElement: element,
        editingElement: element,
      });
    }
  };

  private createFrameElementOnPointerDown = (
    pointerDownState: PointerDownState,
    type: Extract<ToolType, "frame" | "magicframe">,
  ): void => {
    const [gridX, gridY] = getGridPoint(
      pointerDownState.origin.x,
      pointerDownState.origin.y,
      this.lastPointerDownEvent?.[KEYS.CTRL_OR_CMD]
        ? null
        : this.state.gridSize,
    );

    const constructorOpts = {
      x: gridX,
      y: gridY,
      opacity: this.state.currentItemOpacity,
      locked: false,
      ...FRAME_STYLE,
    } as const;

    const frame =
      type === TOOL_TYPE.magicframe
        ? newMagicFrameElement(constructorOpts)
        : newFrameElement(constructorOpts);

    this.scene.insertElement(frame);

    this.setState({
      multiElement: null,
      draggingElement: frame,
      editingElement: frame,
    });
  };

  private maybeCacheReferenceSnapPoints(
    event: KeyboardModifiersObject,
    selectedElements: ExcalidrawElement[],
    recomputeAnyways: boolean = false,
  ) {
    if (
      isSnappingEnabled({
        event,
        appState: this.state,
        selectedElements,
      }) &&
      (recomputeAnyways || !SnapCache.getReferenceSnapPoints())
    ) {
      SnapCache.setReferenceSnapPoints(
        getReferenceSnapPoints(
          this.scene.getNonDeletedElements(),
          selectedElements,
          this.state,
          this.scene.getNonDeletedElementsMap(),
        ),
      );
    }
  }

  private maybeCacheVisibleGaps(
    event: KeyboardModifiersObject,
    selectedElements: ExcalidrawElement[],
    recomputeAnyways: boolean = false,
  ) {
    if (
      isSnappingEnabled({
        event,
        appState: this.state,
        selectedElements,
      }) &&
      (recomputeAnyways || !SnapCache.getVisibleGaps())
    ) {
      SnapCache.setVisibleGaps(
        getVisibleGaps(
          this.scene.getNonDeletedElements(),
          selectedElements,
          this.state,
          this.scene.getNonDeletedElementsMap(),
        ),
      );
    }
  }

  private onKeyDownFromPointerDownHandler(
    pointerDownState: PointerDownState,
  ): (event: KeyboardEvent) => void {
    return withBatchedUpdates((event: KeyboardEvent) => {
      if (this.maybeHandleResize(pointerDownState, event)) {
        return;
      }
      this.maybeDragNewGenericElement(pointerDownState, event);
    });
  }

  private onKeyUpFromPointerDownHandler(
    pointerDownState: PointerDownState,
  ): (event: KeyboardEvent) => void {
    return withBatchedUpdates((event: KeyboardEvent) => {
      // Prevents focus from escaping excalidraw tab
      event.key === KEYS.ALT && event.preventDefault();
      if (this.maybeHandleResize(pointerDownState, event)) {
        return;
      }
      this.maybeDragNewGenericElement(pointerDownState, event);
    });
  }

  private onPointerMoveFromPointerDownHandler(
    pointerDownState: PointerDownState,
  ) {
    return withBatchedUpdatesThrottled((event: PointerEvent) => {
      // We need to initialize dragOffsetXY only after we've updated
      // `state.selectedElementIds` on pointerDown. Doing it here in pointerMove
      // event handler should hopefully ensure we're already working with
      // the updated state.
      if (pointerDownState.drag.offset === null) {
        pointerDownState.drag.offset = tupleToCoors(
          getDragOffsetXY(
            this.scene.getSelectedElements(this.state),
            pointerDownState.origin.x,
            pointerDownState.origin.y,
          ),
        );
      }
      const target = event.target;
      if (!(target instanceof HTMLElement)) {
        return;
      }

      if (this.handlePointerMoveOverScrollbars(event, pointerDownState)) {
        return;
      }

      const pointerCoords = viewportCoordsToSceneCoords(event, this.state);

      if (isEraserActive(this.state)) {
        this.handleEraser(event, pointerDownState, pointerCoords);
        return;
      }

      if (this.state.activeTool.type === "laser") {
        this.laserTrails.addPointToPath(pointerCoords.x, pointerCoords.y);
      }

      const [gridX, gridY] = getGridPoint(
        pointerCoords.x,
        pointerCoords.y,
        event[KEYS.CTRL_OR_CMD] ? null : this.state.gridSize,
      );

      // for arrows/lines, don't start dragging until a given threshold
      // to ensure we don't create a 2-point arrow by mistake when
      // user clicks mouse in a way that it moves a tiny bit (thus
      // triggering pointermove)
      if (
        !pointerDownState.drag.hasOccurred &&
        (this.state.activeTool.type === "arrow" ||
          this.state.activeTool.type === "line")
      ) {
        if (
          distance2d(
            pointerCoords.x,
            pointerCoords.y,
            pointerDownState.origin.x,
            pointerDownState.origin.y,
          ) < DRAGGING_THRESHOLD
        ) {
          return;
        }
      }
      if (pointerDownState.resize.isResizing) {
        pointerDownState.lastCoords.x = pointerCoords.x;
        pointerDownState.lastCoords.y = pointerCoords.y;
        if (this.maybeHandleResize(pointerDownState, event)) {
          return true;
        }
      }
      const elementsMap = this.scene.getNonDeletedElementsMap();

      if (this.state.selectedLinearElement) {
        const linearElementEditor =
          this.state.editingLinearElement || this.state.selectedLinearElement;

        if (
          LinearElementEditor.shouldAddMidpoint(
            this.state.selectedLinearElement,
            pointerCoords,
            this.state,
            elementsMap,
          )
        ) {
          const ret = LinearElementEditor.addMidpoint(
            this.state.selectedLinearElement,
            pointerCoords,
            this.state,
            !event[KEYS.CTRL_OR_CMD],
            elementsMap,
          );
          if (!ret) {
            return;
          }

          // Since we are reading from previous state which is not possible with
          // automatic batching in React 18 hence using flush sync to synchronously
          // update the state. Check https://github.com/excalidraw/excalidraw/pull/5508 for more details.

          flushSync(() => {
            if (this.state.selectedLinearElement) {
              this.setState({
                selectedLinearElement: {
                  ...this.state.selectedLinearElement,
                  pointerDownState: ret.pointerDownState,
                  selectedPointsIndices: ret.selectedPointsIndices,
                },
              });
            }
            if (this.state.editingLinearElement) {
              this.setState({
                editingLinearElement: {
                  ...this.state.editingLinearElement,
                  pointerDownState: ret.pointerDownState,
                  selectedPointsIndices: ret.selectedPointsIndices,
                },
              });
            }
          });

          return;
        } else if (
          linearElementEditor.pointerDownState.segmentMidpoint.value !== null &&
          !linearElementEditor.pointerDownState.segmentMidpoint.added
        ) {
          return;
        }

        const didDrag = LinearElementEditor.handlePointDragging(
          event,
          this.state,
          pointerCoords.x,
          pointerCoords.y,
          (element, pointsSceneCoords) => {
            this.maybeSuggestBindingsForLinearElementAtCoords(
              element,
              pointsSceneCoords,
            );
          },
          linearElementEditor,
          this.scene,
        );
        if (didDrag) {
          pointerDownState.lastCoords.x = pointerCoords.x;
          pointerDownState.lastCoords.y = pointerCoords.y;
          pointerDownState.drag.hasOccurred = true;
          if (
            this.state.editingLinearElement &&
            !this.state.editingLinearElement.isDragging
          ) {
            this.setState({
              editingLinearElement: {
                ...this.state.editingLinearElement,
                isDragging: true,
              },
            });
          }
          if (!this.state.selectedLinearElement.isDragging) {
            this.setState({
              selectedLinearElement: {
                ...this.state.selectedLinearElement,
                isDragging: true,
              },
            });
          }
          return;
        }
      }

      const hasHitASelectedElement = pointerDownState.hit.allHitElements.some(
        (element) => this.isASelectedElement(element),
      );

      const isSelectingPointsInLineEditor =
        this.state.editingLinearElement &&
        event.shiftKey &&
        this.state.editingLinearElement.elementId ===
          pointerDownState.hit.element?.id;
      if (
        (hasHitASelectedElement ||
          pointerDownState.hit.hasHitCommonBoundingBoxOfSelectedElements) &&
        !isSelectingPointsInLineEditor
      ) {
        const selectedElements = this.scene.getSelectedElements(this.state);

        if (selectedElements.every((element) => element.locked)) {
          return;
        }

        const selectedElementsHasAFrame = selectedElements.find((e) =>
          isFrameLikeElement(e),
        );
        const topLayerFrame = this.getTopLayerFrameAtSceneCoords(pointerCoords);
        this.setState({
          frameToHighlight:
            topLayerFrame && !selectedElementsHasAFrame ? topLayerFrame : null,
        });

        // Marking that click was used for dragging to check
        // if elements should be deselected on pointerup
        pointerDownState.drag.hasOccurred = true;
        this.setState({
          selectedElementsAreBeingDragged: true,
        });
        // prevent dragging even if we're no longer holding cmd/ctrl otherwise
        // it would have weird results (stuff jumping all over the screen)
        // Checking for editingElement to avoid jump while editing on mobile #6503
        if (
          selectedElements.length > 0 &&
          !pointerDownState.withCmdOrCtrl &&
          !this.state.editingElement &&
          this.state.activeEmbeddable?.state !== "active"
        ) {
          const dragOffset = {
            x: pointerCoords.x - pointerDownState.origin.x,
            y: pointerCoords.y - pointerDownState.origin.y,
          };

          const originalElements = [
            ...pointerDownState.originalElements.values(),
          ];

          // We only drag in one direction if shift is pressed
          const lockDirection = event.shiftKey;

          if (lockDirection) {
            const distanceX = Math.abs(dragOffset.x);
            const distanceY = Math.abs(dragOffset.y);

            const lockX = lockDirection && distanceX < distanceY;
            const lockY = lockDirection && distanceX > distanceY;

            if (lockX) {
              dragOffset.x = 0;
            }

            if (lockY) {
              dragOffset.y = 0;
            }
          }

          // Snap cache *must* be synchronously popuplated before initial drag,
          // otherwise the first drag even will not snap, causing a jump before
          // it snaps to its position if previously snapped already.
          this.maybeCacheVisibleGaps(event, selectedElements);
          this.maybeCacheReferenceSnapPoints(event, selectedElements);

          const { snapOffset, snapLines } = snapDraggedElements(
            originalElements,
            dragOffset,
            this.state,
            event,
            this.scene.getNonDeletedElementsMap(),
          );

          this.setState({ snapLines });

          // when we're editing the name of a frame, we want the user to be
          // able to select and interact with the text input
          !this.state.editingFrame &&
            dragSelectedElements(
              pointerDownState,
              selectedElements,
              dragOffset,
              this.scene,
              snapOffset,
              event[KEYS.CTRL_OR_CMD] ? null : this.state.gridSize,
            );

<<<<<<< HEAD
          // TODO: Check if needed to re-add this
          // if (
          //   selectedElements.length !== 1 ||
          //   !isArrowElement(selectedElements[0]) ||
          //   !pointerDownState.drag.hasOccurred ||
          //   !!this.state.editingLinearElement
          // ) {
          this.setState({
            suggestedBindings: getSuggestedBindingsForArrows(
              selectedElements,
              this.scene.getNonDeletedElementsMap(),
            ),
          });
=======
          if (
            selectedElements.length !== 1 ||
            !isElbowArrow(selectedElements[0])
          ) {
            this.setState({
              suggestedBindings: getSuggestedBindingsForArrows(
                selectedElements,
                this.scene.getNonDeletedElementsMap(),
              ),
            });
          }

>>>>>>> 84d89b9a
          //}

          // We duplicate the selected element if alt is pressed on pointer move
          if (event.altKey && !pointerDownState.hit.hasBeenDuplicated) {
            // Move the currently selected elements to the top of the z index stack, and
            // put the duplicates where the selected elements used to be.
            // (the origin point where the dragging started)

            pointerDownState.hit.hasBeenDuplicated = true;

            const nextElements = [];
            const elementsToAppend = [];
            const groupIdMap = new Map();
            const oldIdToDuplicatedId = new Map();
            const hitElement = pointerDownState.hit.element;
            const selectedElementIds = new Set(
              this.scene
                .getSelectedElements({
                  selectedElementIds: this.state.selectedElementIds,
                  includeBoundTextElement: true,
                  includeElementsInFrames: true,
                })
                .map((element) => element.id),
            );

            const elements = this.scene.getElementsIncludingDeleted();

            for (const element of elements) {
              if (
                selectedElementIds.has(element.id) ||
                // case: the state.selectedElementIds might not have been
                // updated yet by the time this mousemove event is fired
                (element.id === hitElement?.id &&
                  pointerDownState.hit.wasAddedToSelection)
              ) {
                const duplicatedElement = duplicateElement(
                  this.state.editingGroupId,
                  groupIdMap,
                  element,
                );
                const origElement = pointerDownState.originalElements.get(
                  element.id,
                )!;
                mutateElement(duplicatedElement, {
                  x: origElement.x,
                  y: origElement.y,
                });

                // put duplicated element to pointerDownState.originalElements
                // so that we can snap to the duplicated element without releasing
                pointerDownState.originalElements.set(
                  duplicatedElement.id,
                  duplicatedElement,
                );

                nextElements.push(duplicatedElement);
                elementsToAppend.push(element);
                oldIdToDuplicatedId.set(element.id, duplicatedElement.id);
              } else {
                nextElements.push(element);
              }
            }

            const nextSceneElements = [...nextElements, ...elementsToAppend];

            syncMovedIndices(nextSceneElements, arrayToMap(elementsToAppend));

            bindTextToShapeAfterDuplication(
              nextElements,
              elementsToAppend,
              oldIdToDuplicatedId,
            );
            fixBindingsAfterDuplication(
              nextSceneElements,
              elementsToAppend,
              oldIdToDuplicatedId,
              "duplicatesServeAsOld",
            );
            bindElementsToFramesAfterDuplication(
              nextSceneElements,
              elementsToAppend,
              oldIdToDuplicatedId,
            );

            this.scene.replaceAllElements(nextSceneElements);
            this.maybeCacheVisibleGaps(event, selectedElements, true);
            this.maybeCacheReferenceSnapPoints(event, selectedElements, true);
          }
          return;
        }
      }

      // It is very important to read this.state within each move event,
      // otherwise we would read a stale one!
      const draggingElement = this.state.draggingElement;
      if (!draggingElement) {
        return;
      }

      if (draggingElement.type === "freedraw") {
        const points = draggingElement.points;
        const dx = pointerCoords.x - draggingElement.x;
        const dy = pointerCoords.y - draggingElement.y;

        const lastPoint = points.length > 0 && points[points.length - 1];
        const discardPoint =
          lastPoint && lastPoint[0] === dx && lastPoint[1] === dy;

        if (!discardPoint) {
          const pressures = draggingElement.simulatePressure
            ? draggingElement.pressures
            : [...draggingElement.pressures, event.pressure];

          mutateElement(draggingElement, {
            points: [...points, [dx, dy]],
            pressures,
          });
        }
      } else if (isLinearElement(draggingElement)) {
        pointerDownState.drag.hasOccurred = true;
        this.setState({
          selectedElementsAreBeingDragged: true,
        });
        const points = draggingElement.points;
        let dx = gridX - draggingElement.x;
        let dy = gridY - draggingElement.y;

        if (shouldRotateWithDiscreteAngle(event) && points.length === 2) {
          ({ width: dx, height: dy } = getLockedLinearCursorAlignSize(
            draggingElement.x,
            draggingElement.y,
            pointerCoords.x,
            pointerCoords.y,
          ));
        }

        if (points.length === 1) {
          mutateElement(draggingElement, {
            points: [...points, [dx, dy]],
          });
        } else if (points.length > 1 && isElbowArrow(draggingElement)) {
          mutateElbowArrow(
<<<<<<< HEAD
            draggingElement as ExcalidrawArrowElement,
=======
            draggingElement,
>>>>>>> 84d89b9a
            this.scene,
            [...points.slice(0, -1), [dx, dy]],
            [0, 0],
            undefined,
            {
              isDragging: true,
            },
          );
        } else if (points.length === 2) {
          mutateElement(draggingElement, {
            points: [...points.slice(0, -1), [dx, dy]],
          });
        }

        if (isBindingElement(draggingElement, false)) {
          // When creating a linear element by dragging
          this.maybeSuggestBindingsForLinearElementAtCoords(
            draggingElement,
            [pointerCoords],
            this.state.startBoundElement,
          );
        }
      } else {
        pointerDownState.lastCoords.x = pointerCoords.x;
        pointerDownState.lastCoords.y = pointerCoords.y;
        this.maybeDragNewGenericElement(pointerDownState, event);
      }

      if (this.state.activeTool.type === "selection") {
        pointerDownState.boxSelection.hasOccurred = true;

        const elements = this.scene.getNonDeletedElements();

        // box-select line editor points
        if (this.state.editingLinearElement) {
          LinearElementEditor.handleBoxSelection(
            event,
            this.state,
            this.setState.bind(this),
            this.scene.getNonDeletedElementsMap(),
          );
          // regular box-select
        } else {
          let shouldReuseSelection = true;

          if (!event.shiftKey && isSomeElementSelected(elements, this.state)) {
            if (
              pointerDownState.withCmdOrCtrl &&
              pointerDownState.hit.element
            ) {
              this.setState((prevState) =>
                selectGroupsForSelectedElements(
                  {
                    ...prevState,
                    selectedElementIds: {
                      [pointerDownState.hit.element!.id]: true,
                    },
                  },
                  this.scene.getNonDeletedElements(),
                  prevState,
                  this,
                ),
              );
            } else {
              shouldReuseSelection = false;
            }
          }
          const elementsWithinSelection = getElementsWithinSelection(
            elements,
            draggingElement,
            this.scene.getNonDeletedElementsMap(),
          );

          this.setState((prevState) => {
            const nextSelectedElementIds = {
              ...(shouldReuseSelection && prevState.selectedElementIds),
              ...elementsWithinSelection.reduce(
                (acc: Record<ExcalidrawElement["id"], true>, element) => {
                  acc[element.id] = true;
                  return acc;
                },
                {},
              ),
            };

            if (pointerDownState.hit.element) {
              // if using ctrl/cmd, select the hitElement only if we
              // haven't box-selected anything else
              if (!elementsWithinSelection.length) {
                nextSelectedElementIds[pointerDownState.hit.element.id] = true;
              } else {
                delete nextSelectedElementIds[pointerDownState.hit.element.id];
              }
            }

            prevState = !shouldReuseSelection
              ? { ...prevState, selectedGroupIds: {}, editingGroupId: null }
              : prevState;

            return {
              ...selectGroupsForSelectedElements(
                {
                  editingGroupId: prevState.editingGroupId,
                  selectedElementIds: nextSelectedElementIds,
                },
                this.scene.getNonDeletedElements(),
                prevState,
                this,
              ),
              // select linear element only when we haven't box-selected anything else
              selectedLinearElement:
                elementsWithinSelection.length === 1 &&
                isLinearElement(elementsWithinSelection[0])
                  ? new LinearElementEditor(elementsWithinSelection[0])
                  : null,
              showHyperlinkPopup:
                elementsWithinSelection.length === 1 &&
                (elementsWithinSelection[0].link ||
                  isEmbeddableElement(elementsWithinSelection[0]))
                  ? "info"
                  : false,
            };
          });
        }
      }
    });
  }

  // Returns whether the pointer move happened over either scrollbar
  private handlePointerMoveOverScrollbars(
    event: PointerEvent,
    pointerDownState: PointerDownState,
  ): boolean {
    if (pointerDownState.scrollbars.isOverHorizontal) {
      const x = event.clientX;
      const dx = x - pointerDownState.lastCoords.x;
      this.translateCanvas({
        scrollX: this.state.scrollX - dx / this.state.zoom.value,
      });
      pointerDownState.lastCoords.x = x;
      return true;
    }

    if (pointerDownState.scrollbars.isOverVertical) {
      const y = event.clientY;
      const dy = y - pointerDownState.lastCoords.y;
      this.translateCanvas({
        scrollY: this.state.scrollY - dy / this.state.zoom.value,
      });
      pointerDownState.lastCoords.y = y;
      return true;
    }
    return false;
  }

  private onPointerUpFromPointerDownHandler(
    pointerDownState: PointerDownState,
  ): (event: PointerEvent) => void {
    return withBatchedUpdates((childEvent: PointerEvent) => {
      this.removePointer(childEvent);
      if (pointerDownState.eventListeners.onMove) {
        pointerDownState.eventListeners.onMove.flush();
      }
      const {
        draggingElement,
        resizingElement,
        multiElement,
        activeTool,
        isResizing,
        isRotating,
      } = this.state;

      this.setState((prevState) => ({
        isResizing: false,
        isRotating: false,
        resizingElement: null,
        selectionElement: null,
        frameToHighlight: null,
        elementsToHighlight: null,
        cursorButton: "up",
        // text elements are reset on finalize, and resetting on pointerup
        // may cause issues with double taps
        editingElement:
          multiElement || isTextElement(this.state.editingElement)
            ? this.state.editingElement
            : null,
        snapLines: updateStable(prevState.snapLines, []),
        originSnapOffset: null,
      }));

      SnapCache.setReferenceSnapPoints(null);
      SnapCache.setVisibleGaps(null);

      this.savePointer(childEvent.clientX, childEvent.clientY, "up");

      this.setState({
        selectedElementsAreBeingDragged: false,
      });
      const elementsMap = this.scene.getNonDeletedElementsMap();
      // Handle end of dragging a point of a linear element, might close a loop
      // and sets binding element
      if (this.state.editingLinearElement) {
        if (
          !pointerDownState.boxSelection.hasOccurred &&
          pointerDownState.hit?.element?.id !==
            this.state.editingLinearElement.elementId
        ) {
          this.actionManager.executeAction(actionFinalize);
        } else {
          const editingLinearElement = LinearElementEditor.handlePointerUp(
            childEvent,
            this.state.editingLinearElement,
            this.state,
            this.scene,
          );
          if (editingLinearElement !== this.state.editingLinearElement) {
            this.setState({
              editingLinearElement,
              suggestedBindings: [],
            });
          }
        }
      } else if (this.state.selectedLinearElement) {
        if (
          pointerDownState.hit?.element?.id !==
          this.state.selectedLinearElement.elementId
        ) {
          const selectedELements = this.scene.getSelectedElements(this.state);
          // set selectedLinearElement to null if there is more than one element selected since we don't want to show linear element handles
          if (selectedELements.length > 1) {
            this.setState({ selectedLinearElement: null });
          }
        } else {
          const linearElementEditor = LinearElementEditor.handlePointerUp(
            childEvent,
            this.state.selectedLinearElement,
            this.state,
            this.scene,
          );

          const { startBindingElement, endBindingElement } =
            linearElementEditor;
          const element = this.scene.getElement(linearElementEditor.elementId);
          if (isBindingElement(element)) {
            bindOrUnbindLinearElement(
              element,
              startBindingElement,
              endBindingElement,
              elementsMap,
              this.scene,
            );
          }

          if (linearElementEditor !== this.state.selectedLinearElement) {
            this.setState({
              selectedLinearElement: {
                ...linearElementEditor,
                selectedPointsIndices: null,
              },
              suggestedBindings: [],
            });
          }
        }
      }

      this.missingPointerEventCleanupEmitter.clear();

      window.removeEventListener(
        EVENT.POINTER_MOVE,
        pointerDownState.eventListeners.onMove!,
      );
      window.removeEventListener(
        EVENT.POINTER_UP,
        pointerDownState.eventListeners.onUp!,
      );
      window.removeEventListener(
        EVENT.KEYDOWN,
        pointerDownState.eventListeners.onKeyDown!,
      );
      window.removeEventListener(
        EVENT.KEYUP,
        pointerDownState.eventListeners.onKeyUp!,
      );

      if (this.state.pendingImageElementId) {
        this.setState({ pendingImageElementId: null });
      }

      this.props?.onPointerUp?.(activeTool, pointerDownState);
      this.onPointerUpEmitter.trigger(
        this.state.activeTool,
        pointerDownState,
        childEvent,
      );

      if (draggingElement?.type === "freedraw") {
        const pointerCoords = viewportCoordsToSceneCoords(
          childEvent,
          this.state,
        );

        const points = draggingElement.points;
        let dx = pointerCoords.x - draggingElement.x;
        let dy = pointerCoords.y - draggingElement.y;

        // Allows dots to avoid being flagged as infinitely small
        if (dx === points[0][0] && dy === points[0][1]) {
          dy += 0.0001;
          dx += 0.0001;
        }

        const pressures = draggingElement.simulatePressure
          ? []
          : [...draggingElement.pressures, childEvent.pressure];

        mutateElement(draggingElement, {
          points: [...points, [dx, dy]],
          pressures,
          lastCommittedPoint: [dx, dy],
        });

        this.actionManager.executeAction(actionFinalize);

        return;
      }
      if (isImageElement(draggingElement)) {
        const imageElement = draggingElement;
        try {
          this.initializeImageDimensions(imageElement);
          this.setState(
            {
              selectedElementIds: makeNextSelectedElementIds(
                { [imageElement.id]: true },
                this.state,
              ),
            },
            () => {
              this.actionManager.executeAction(actionFinalize);
            },
          );
        } catch (error: any) {
          console.error(error);
          this.scene.replaceAllElements(
            this.scene
              .getElementsIncludingDeleted()
              .filter((el) => el.id !== imageElement.id),
          );
          this.actionManager.executeAction(actionFinalize);
        }
        return;
      }

      if (isLinearElement(draggingElement)) {
        if (draggingElement!.points.length > 1) {
          this.store.shouldCaptureIncrement();
        }
        const pointerCoords = viewportCoordsToSceneCoords(
          childEvent,
          this.state,
        );

        if (
          !pointerDownState.drag.hasOccurred &&
          draggingElement &&
          !multiElement
        ) {
          mutateElement(draggingElement, {
            points: [
              ...draggingElement.points,
              [
                pointerCoords.x - draggingElement.x,
                pointerCoords.y - draggingElement.y,
              ],
            ],
          });
          this.setState({
            multiElement: draggingElement,
            editingElement: this.state.draggingElement,
          });
        } else if (pointerDownState.drag.hasOccurred && !multiElement) {
          if (
            isBindingEnabled(this.state) &&
            isBindingElement(draggingElement, false)
          ) {
            maybeBindLinearElement(
              draggingElement,
              this.state,
              pointerCoords,
              this.scene.getNonDeletedElementsMap(),
              this.scene.getNonDeletedElements(),
            );
          }
          this.setState({ suggestedBindings: [], startBoundElement: null });
          if (!activeTool.locked) {
            resetCursor(this.interactiveCanvas);
            this.setState((prevState) => ({
              draggingElement: null,
              activeTool: updateActiveTool(this.state, {
                type: "selection",
              }),
              selectedElementIds: makeNextSelectedElementIds(
                {
                  ...prevState.selectedElementIds,
                  [draggingElement.id]: true,
                },
                prevState,
              ),
              selectedLinearElement: new LinearElementEditor(draggingElement),
            }));
          } else {
            this.setState((prevState) => ({
              draggingElement: null,
            }));
          }
        }
        return;
      }

      if (isTextElement(draggingElement)) {
        const minWidth = getMinTextElementWidth(
          getFontString({
            fontSize: draggingElement.fontSize,
            fontFamily: draggingElement.fontFamily,
          }),
          draggingElement.lineHeight,
        );

        if (draggingElement.width < minWidth) {
          mutateElement(draggingElement, {
            autoResize: true,
          });
        }

        this.resetCursor();

        this.handleTextWysiwyg(draggingElement, {
          isExistingElement: true,
        });
      }

      if (
        activeTool.type !== "selection" &&
        draggingElement &&
        isInvisiblySmallElement(draggingElement)
      ) {
        // remove invisible element which was added in onPointerDown
        // update the store snapshot, so that invisible elements are not captured by the store
        this.updateScene({
          elements: this.scene
            .getElementsIncludingDeleted()
            .filter((el) => el.id !== draggingElement.id),
          appState: {
            draggingElement: null,
          },
          storeAction: StoreAction.UPDATE,
        });

        return;
      }

      if (draggingElement) {
        if (pointerDownState.drag.hasOccurred) {
          const sceneCoords = viewportCoordsToSceneCoords(
            childEvent,
            this.state,
          );

          // when editing the points of a linear element, we check if the
          // linear element still is in the frame afterwards
          // if not, the linear element will be removed from its frame (if any)
          if (
            this.state.selectedLinearElement &&
            this.state.selectedLinearElement.isDragging
          ) {
            const linearElement = this.scene.getElement(
              this.state.selectedLinearElement.elementId,
            );

            if (linearElement?.frameId) {
              const frame = getContainingFrame(linearElement, elementsMap);

              if (frame && linearElement) {
                if (
                  !elementOverlapsWithFrame(
                    linearElement,
                    frame,
                    this.scene.getNonDeletedElementsMap(),
                  )
                ) {
                  // remove the linear element from all groups
                  // before removing it from the frame as well
                  mutateElement(linearElement, {
                    groupIds: [],
                  });

                  removeElementsFromFrame(
                    [linearElement],
                    this.scene.getNonDeletedElementsMap(),
                  );

                  this.scene.triggerUpdate();
                }
              }
            }
          } else {
            // update the relationships between selected elements and frames
            const topLayerFrame =
              this.getTopLayerFrameAtSceneCoords(sceneCoords);

            const selectedElements = this.scene.getSelectedElements(this.state);
            let nextElements = this.scene.getElementsMapIncludingDeleted();

            const updateGroupIdsAfterEditingGroup = (
              elements: ExcalidrawElement[],
            ) => {
              if (elements.length > 0) {
                for (const element of elements) {
                  const index = element.groupIds.indexOf(
                    this.state.editingGroupId!,
                  );

                  mutateElement(
                    element,
                    {
                      groupIds: element.groupIds.slice(0, index),
                    },
                    false,
                  );
                }

                nextElements.forEach((element) => {
                  if (
                    element.groupIds.length &&
                    getElementsInGroup(
                      nextElements,
                      element.groupIds[element.groupIds.length - 1],
                    ).length < 2
                  ) {
                    mutateElement(
                      element,
                      {
                        groupIds: [],
                      },
                      false,
                    );
                  }
                });

                this.setState({
                  editingGroupId: null,
                });
              }
            };

            if (
              topLayerFrame &&
              !this.state.selectedElementIds[topLayerFrame.id]
            ) {
              const elementsToAdd = selectedElements.filter(
                (element) =>
                  element.frameId !== topLayerFrame.id &&
                  isElementInFrame(element, nextElements, this.state),
              );

              if (this.state.editingGroupId) {
                updateGroupIdsAfterEditingGroup(elementsToAdd);
              }

              nextElements = addElementsToFrame(
                nextElements,
                elementsToAdd,
                topLayerFrame,
              );
            } else if (!topLayerFrame) {
              if (this.state.editingGroupId) {
                const elementsToRemove = selectedElements.filter(
                  (element) =>
                    element.frameId &&
                    !isElementInFrame(element, nextElements, this.state),
                );

                updateGroupIdsAfterEditingGroup(elementsToRemove);
              }
            }

            nextElements = updateFrameMembershipOfSelectedElements(
              nextElements,
              this.state,
              this,
            );

            this.scene.replaceAllElements(nextElements);
          }
        }

        if (isFrameLikeElement(draggingElement)) {
          const elementsInsideFrame = getElementsInNewFrame(
            this.scene.getElementsIncludingDeleted(),
            draggingElement,
            this.scene.getNonDeletedElementsMap(),
          );

          this.scene.replaceAllElements(
            addElementsToFrame(
              this.scene.getElementsMapIncludingDeleted(),
              elementsInsideFrame,
              draggingElement,
            ),
          );
        }

        mutateElement(
          draggingElement,
          getNormalizedDimensions(draggingElement),
        );
      }

      if (resizingElement) {
        this.store.shouldCaptureIncrement();
      }

      if (resizingElement && isInvisiblySmallElement(resizingElement)) {
        // update the store snapshot, so that invisible elements are not captured by the store
        this.updateScene({
          elements: this.scene
            .getElementsIncludingDeleted()
            .filter((el) => el.id !== resizingElement.id),
          storeAction: StoreAction.UPDATE,
        });
      }

      // handle frame membership for resizing frames and/or selected elements
      if (pointerDownState.resize.isResizing) {
        let nextElements = updateFrameMembershipOfSelectedElements(
          this.scene.getElementsIncludingDeleted(),
          this.state,
          this,
        );

        const selectedFrames = this.scene
          .getSelectedElements(this.state)
          .filter((element): element is ExcalidrawFrameLikeElement =>
            isFrameLikeElement(element),
          );

        for (const frame of selectedFrames) {
          nextElements = replaceAllElementsInFrame(
            nextElements,
            getElementsInResizingFrame(
              this.scene.getElementsIncludingDeleted(),
              frame,
              this.state,
              elementsMap,
            ),
            frame,
            this,
          );
        }

        this.scene.replaceAllElements(nextElements);
      }

      // Code below handles selection when element(s) weren't
      // drag or added to selection on pointer down phase.
      const hitElement = pointerDownState.hit.element;
      if (
        this.state.selectedLinearElement?.elementId !== hitElement?.id &&
        isLinearElement(hitElement)
      ) {
        const selectedELements = this.scene.getSelectedElements(this.state);
        // set selectedLinearElement when no other element selected except
        // the one we've hit
        if (selectedELements.length === 1) {
          this.setState({
            selectedLinearElement: new LinearElementEditor(hitElement),
          });
        }
      }

      const pointerStart = this.lastPointerDownEvent;
      const pointerEnd = this.lastPointerUpEvent || this.lastPointerMoveEvent;

      if (isEraserActive(this.state) && pointerStart && pointerEnd) {
        this.eraserTrail.endPath();

        const draggedDistance = distance2d(
          pointerStart.clientX,
          pointerStart.clientY,
          pointerEnd.clientX,
          pointerEnd.clientY,
        );

        if (draggedDistance === 0) {
          const scenePointer = viewportCoordsToSceneCoords(
            {
              clientX: pointerEnd.clientX,
              clientY: pointerEnd.clientY,
            },
            this.state,
          );
          const hitElements = this.getElementsAtPosition(
            scenePointer.x,
            scenePointer.y,
          );
          hitElements.forEach((hitElement) =>
            this.elementsPendingErasure.add(hitElement.id),
          );
        }
        this.eraseElements();
        return;
      } else if (this.elementsPendingErasure.size) {
        this.restoreReadyToEraseElements();
      }

      if (
        hitElement &&
        !pointerDownState.drag.hasOccurred &&
        !pointerDownState.hit.wasAddedToSelection &&
        // if we're editing a line, pointerup shouldn't switch selection if
        // box selected
        (!this.state.editingLinearElement ||
          !pointerDownState.boxSelection.hasOccurred)
      ) {
        // when inside line editor, shift selects points instead
        if (childEvent.shiftKey && !this.state.editingLinearElement) {
          if (this.state.selectedElementIds[hitElement.id]) {
            if (isSelectedViaGroup(this.state, hitElement)) {
              this.setState((_prevState) => {
                const nextSelectedElementIds = {
                  ..._prevState.selectedElementIds,
                };

                // We want to unselect all groups hitElement is part of
                // as well as all elements that are part of the groups
                // hitElement is part of
                for (const groupedElement of hitElement.groupIds.flatMap(
                  (groupId) =>
                    getElementsInGroup(
                      this.scene.getNonDeletedElements(),
                      groupId,
                    ),
                )) {
                  delete nextSelectedElementIds[groupedElement.id];
                }

                return {
                  selectedGroupIds: {
                    ..._prevState.selectedElementIds,
                    ...hitElement.groupIds
                      .map((gId) => ({ [gId]: false }))
                      .reduce((prev, acc) => ({ ...prev, ...acc }), {}),
                  },
                  selectedElementIds: makeNextSelectedElementIds(
                    nextSelectedElementIds,
                    _prevState,
                  ),
                };
              });
              // if not dragging a linear element point (outside editor)
            } else if (!this.state.selectedLinearElement?.isDragging) {
              // remove element from selection while
              // keeping prev elements selected

              this.setState((prevState) => {
                const newSelectedElementIds = {
                  ...prevState.selectedElementIds,
                };
                delete newSelectedElementIds[hitElement!.id];
                const newSelectedElements = getSelectedElements(
                  this.scene.getNonDeletedElements(),
                  { selectedElementIds: newSelectedElementIds },
                );

                return {
                  ...selectGroupsForSelectedElements(
                    {
                      editingGroupId: prevState.editingGroupId,
                      selectedElementIds: newSelectedElementIds,
                    },
                    this.scene.getNonDeletedElements(),
                    prevState,
                    this,
                  ),
                  // set selectedLinearElement only if thats the only element selected
                  selectedLinearElement:
                    newSelectedElements.length === 1 &&
                    isLinearElement(newSelectedElements[0])
                      ? new LinearElementEditor(newSelectedElements[0])
                      : prevState.selectedLinearElement,
                };
              });
            }
          } else if (
            hitElement.frameId &&
            this.state.selectedElementIds[hitElement.frameId]
          ) {
            // when hitElement is part of a selected frame, deselect the frame
            // to avoid frame and containing elements selected simultaneously
            this.setState((prevState) => {
              const nextSelectedElementIds: {
                [id: string]: true;
              } = {
                ...prevState.selectedElementIds,
                [hitElement.id]: true,
              };
              // deselect the frame
              delete nextSelectedElementIds[hitElement.frameId!];

              // deselect groups containing the frame
              (this.scene.getElement(hitElement.frameId!)?.groupIds ?? [])
                .flatMap((gid) =>
                  getElementsInGroup(this.scene.getNonDeletedElements(), gid),
                )
                .forEach((element) => {
                  delete nextSelectedElementIds[element.id];
                });

              return {
                ...selectGroupsForSelectedElements(
                  {
                    editingGroupId: prevState.editingGroupId,
                    selectedElementIds: nextSelectedElementIds,
                  },
                  this.scene.getNonDeletedElements(),
                  prevState,
                  this,
                ),
                showHyperlinkPopup:
                  hitElement.link || isEmbeddableElement(hitElement)
                    ? "info"
                    : false,
              };
            });
          } else {
            // add element to selection while keeping prev elements selected
            this.setState((_prevState) => ({
              selectedElementIds: makeNextSelectedElementIds(
                {
                  ..._prevState.selectedElementIds,
                  [hitElement!.id]: true,
                },
                _prevState,
              ),
            }));
          }
        } else {
          this.setState((prevState) => ({
            ...selectGroupsForSelectedElements(
              {
                editingGroupId: prevState.editingGroupId,
                selectedElementIds: { [hitElement.id]: true },
              },
              this.scene.getNonDeletedElements(),
              prevState,
              this,
            ),
            selectedLinearElement:
              isLinearElement(hitElement) &&
              // Don't set `selectedLinearElement` if its same as the hitElement, this is mainly to prevent resetting the `hoverPointIndex` to -1.
              // Future we should update the API to take care of setting the correct `hoverPointIndex` when initialized
              prevState.selectedLinearElement?.elementId !== hitElement.id
                ? new LinearElementEditor(hitElement)
                : prevState.selectedLinearElement,
          }));
        }
      }

      if (
        // not dragged
        !pointerDownState.drag.hasOccurred &&
        // not resized
        !this.state.isResizing &&
        // only hitting the bounding box of the previous hit element
        ((hitElement &&
          hitElementBoundingBoxOnly(
            {
              x: pointerDownState.origin.x,
              y: pointerDownState.origin.y,
              element: hitElement,
              shape: getElementShape(
                hitElement,
                this.scene.getNonDeletedElementsMap(),
              ),
              threshold: this.getElementHitThreshold(),
              frameNameBound: isFrameLikeElement(hitElement)
                ? this.frameNameBoundsCache.get(hitElement)
                : null,
            },
            elementsMap,
          )) ||
          (!hitElement &&
            pointerDownState.hit.hasHitCommonBoundingBoxOfSelectedElements))
      ) {
        if (this.state.editingLinearElement) {
          this.setState({ editingLinearElement: null });
        } else {
          // Deselect selected elements
          this.setState({
            selectedElementIds: makeNextSelectedElementIds({}, this.state),
            selectedGroupIds: {},
            editingGroupId: null,
            activeEmbeddable: null,
          });
        }
        // reset cursor
        setCursor(this.interactiveCanvas, CURSOR_TYPE.AUTO);
        return;
      }

      if (
        !activeTool.locked &&
        activeTool.type !== "freedraw" &&
        draggingElement &&
        draggingElement.type !== "selection"
      ) {
        this.setState((prevState) => ({
          selectedElementIds: makeNextSelectedElementIds(
            {
              ...prevState.selectedElementIds,
              [draggingElement.id]: true,
            },
            prevState,
          ),
          showHyperlinkPopup:
            isEmbeddableElement(draggingElement) && !draggingElement.link
              ? "editor"
              : prevState.showHyperlinkPopup,
        }));
      }

      if (
        activeTool.type !== "selection" ||
        isSomeElementSelected(this.scene.getNonDeletedElements(), this.state) ||
        !isShallowEqual(
          this.state.previousSelectedElementIds,
          this.state.selectedElementIds,
        )
      ) {
        this.store.shouldCaptureIncrement();
      }

      if (pointerDownState.drag.hasOccurred || isResizing || isRotating) {
        // We only allow binding via linear elements, specifically via dragging
        // the endpoints ("start" or "end").
        const linearElements = this.scene
          .getSelectedElements(this.state)
          .filter(isLinearElement);

        bindOrUnbindLinearElements(
          linearElements,
          this.scene.getNonDeletedElementsMap(),
          this.scene.getNonDeletedElements(),
          this.scene,
          isBindingEnabled(this.state),
          this.state.selectedLinearElement?.selectedPointsIndices ?? [],
        );
      }

      if (activeTool.type === "laser") {
        this.laserTrails.endPath();
        return;
      }

      if (!activeTool.locked && activeTool.type !== "freedraw") {
        resetCursor(this.interactiveCanvas);
        this.setState({
          draggingElement: null,
          suggestedBindings: [],
          activeTool: updateActiveTool(this.state, { type: "selection" }),
        });
      } else {
        this.setState({
          draggingElement: null,
          suggestedBindings: [],
        });
      }

      if (
        hitElement &&
        this.lastPointerUpEvent &&
        this.lastPointerDownEvent &&
        this.lastPointerUpEvent.timeStamp -
          this.lastPointerDownEvent.timeStamp <
          300 &&
        gesture.pointers.size <= 1 &&
        isIframeLikeElement(hitElement) &&
        this.isIframeLikeElementCenter(
          hitElement,
          this.lastPointerUpEvent,
          pointerDownState.origin.x,
          pointerDownState.origin.y,
        )
      ) {
        this.handleEmbeddableCenterClick(hitElement);
      }
    });
  }

  private restoreReadyToEraseElements = () => {
    this.elementsPendingErasure = new Set();
    this.triggerRender();
  };

  private eraseElements = () => {
    let didChange = false;
    const elements = this.scene.getElementsIncludingDeleted().map((ele) => {
      if (
        this.elementsPendingErasure.has(ele.id) ||
        (ele.frameId && this.elementsPendingErasure.has(ele.frameId)) ||
        (isBoundToContainer(ele) &&
          this.elementsPendingErasure.has(ele.containerId))
      ) {
        didChange = true;
        return newElementWith(ele, { isDeleted: true });
      }
      return ele;
    });

    this.elementsPendingErasure = new Set();

    if (didChange) {
      this.store.shouldCaptureIncrement();
      this.scene.replaceAllElements(elements);
    }
  };

  private initializeImage = async ({
    imageFile,
    imageElement: _imageElement,
    showCursorImagePreview = false,
  }: {
    imageFile: File;
    imageElement: ExcalidrawImageElement;
    showCursorImagePreview?: boolean;
  }) => {
    // at this point this should be guaranteed image file, but we do this check
    // to satisfy TS down the line
    if (!isSupportedImageFile(imageFile)) {
      throw new Error(t("errors.unsupportedFileType"));
    }
    const mimeType = imageFile.type;

    setCursor(this.interactiveCanvas, "wait");

    if (mimeType === MIME_TYPES.svg) {
      try {
        imageFile = SVGStringToFile(
          await normalizeSVG(await imageFile.text()),
          imageFile.name,
        );
      } catch (error: any) {
        console.warn(error);
        throw new Error(t("errors.svgImageInsertError"));
      }
    }

    // generate image id (by default the file digest) before any
    // resizing/compression takes place to keep it more portable
    const fileId = await ((this.props.generateIdForFile?.(
      imageFile,
    ) as Promise<FileId>) || generateIdFromFile(imageFile));

    if (!fileId) {
      console.warn(
        "Couldn't generate file id or the supplied `generateIdForFile` didn't resolve to one.",
      );
      throw new Error(t("errors.imageInsertError"));
    }

    const existingFileData = this.files[fileId];
    if (!existingFileData?.dataURL) {
      try {
        imageFile = await resizeImageFile(imageFile, {
          maxWidthOrHeight: DEFAULT_MAX_IMAGE_WIDTH_OR_HEIGHT,
        });
      } catch (error: any) {
        console.error(
          "Error trying to resizing image file on insertion",
          error,
        );
      }

      if (imageFile.size > MAX_ALLOWED_FILE_BYTES) {
        throw new Error(
          t("errors.fileTooBig", {
            maxSize: `${Math.trunc(MAX_ALLOWED_FILE_BYTES / 1024 / 1024)}MB`,
          }),
        );
      }
    }

    if (showCursorImagePreview) {
      const dataURL = this.files[fileId]?.dataURL;
      // optimization so that we don't unnecessarily resize the original
      // full-size file for cursor preview
      // (it's much faster to convert the resized dataURL to File)
      const resizedFile = dataURL && dataURLToFile(dataURL);

      this.setImagePreviewCursor(resizedFile || imageFile);
    }

    const dataURL =
      this.files[fileId]?.dataURL || (await getDataURL(imageFile));

    const imageElement = mutateElement(
      _imageElement,
      {
        fileId,
      },
      false,
    ) as NonDeleted<InitializedExcalidrawImageElement>;

    return new Promise<NonDeleted<InitializedExcalidrawImageElement>>(
      async (resolve, reject) => {
        try {
          this.files = {
            ...this.files,
            [fileId]: {
              mimeType,
              id: fileId,
              dataURL,
              created: Date.now(),
              lastRetrieved: Date.now(),
            },
          };
          const cachedImageData = this.imageCache.get(fileId);
          if (!cachedImageData) {
            this.addNewImagesToImageCache();
            await this.updateImageCache([imageElement]);
          }
          if (cachedImageData?.image instanceof Promise) {
            await cachedImageData.image;
          }
          if (
            this.state.pendingImageElementId !== imageElement.id &&
            this.state.draggingElement?.id !== imageElement.id
          ) {
            this.initializeImageDimensions(imageElement, true);
          }
          resolve(imageElement);
        } catch (error: any) {
          console.error(error);
          reject(new Error(t("errors.imageInsertError")));
        } finally {
          if (!showCursorImagePreview) {
            resetCursor(this.interactiveCanvas);
          }
        }
      },
    );
  };

  /**
   * inserts image into elements array and rerenders
   */
  private insertImageElement = async (
    imageElement: ExcalidrawImageElement,
    imageFile: File,
    showCursorImagePreview?: boolean,
  ) => {
    // we should be handling all cases upstream, but in case we forget to handle
    // a future case, let's throw here
    if (!this.isToolSupported("image")) {
      this.setState({ errorMessage: t("errors.imageToolNotSupported") });
      return;
    }

    this.scene.insertElement(imageElement);

    try {
      return await this.initializeImage({
        imageFile,
        imageElement,
        showCursorImagePreview,
      });
    } catch (error: any) {
      mutateElement(imageElement, {
        isDeleted: true,
      });
      this.actionManager.executeAction(actionFinalize);
      this.setState({
        errorMessage: error.message || t("errors.imageInsertError"),
      });
      return null;
    }
  };

  private setImagePreviewCursor = async (imageFile: File) => {
    // mustn't be larger than 128 px
    // https://developer.mozilla.org/en-US/docs/Web/CSS/CSS_Basic_User_Interface/Using_URL_values_for_the_cursor_property
    const cursorImageSizePx = 96;
    let imagePreview;

    try {
      imagePreview = await resizeImageFile(imageFile, {
        maxWidthOrHeight: cursorImageSizePx,
      });
    } catch (e: any) {
      if (e.cause === "UNSUPPORTED") {
        throw new Error(t("errors.unsupportedFileType"));
      }
      throw e;
    }

    let previewDataURL = await getDataURL(imagePreview);

    // SVG cannot be resized via `resizeImageFile` so we resize by rendering to
    // a small canvas
    if (imageFile.type === MIME_TYPES.svg) {
      const img = await loadHTMLImageElement(previewDataURL);

      let height = Math.min(img.height, cursorImageSizePx);
      let width = height * (img.width / img.height);

      if (width > cursorImageSizePx) {
        width = cursorImageSizePx;
        height = width * (img.height / img.width);
      }

      const canvas = document.createElement("canvas");
      canvas.height = height;
      canvas.width = width;
      const context = canvas.getContext("2d")!;

      context.drawImage(img, 0, 0, width, height);

      previewDataURL = canvas.toDataURL(MIME_TYPES.svg) as DataURL;
    }

    if (this.state.pendingImageElementId) {
      setCursor(this.interactiveCanvas, `url(${previewDataURL}) 4 4, auto`);
    }
  };

  private onImageAction = async ({
    insertOnCanvasDirectly,
  }: {
    insertOnCanvasDirectly: boolean;
  }) => {
    try {
      const clientX = this.state.width / 2 + this.state.offsetLeft;
      const clientY = this.state.height / 2 + this.state.offsetTop;

      const { x, y } = viewportCoordsToSceneCoords(
        { clientX, clientY },
        this.state,
      );

      const imageFile = await fileOpen({
        description: "Image",
        extensions: Object.keys(
          IMAGE_MIME_TYPES,
        ) as (keyof typeof IMAGE_MIME_TYPES)[],
      });

      const imageElement = this.createImageElement({
        sceneX: x,
        sceneY: y,
        addToFrameUnderCursor: false,
      });

      if (insertOnCanvasDirectly) {
        this.insertImageElement(imageElement, imageFile);
        this.initializeImageDimensions(imageElement);
        this.setState(
          {
            selectedElementIds: makeNextSelectedElementIds(
              { [imageElement.id]: true },
              this.state,
            ),
          },
          () => {
            this.actionManager.executeAction(actionFinalize);
          },
        );
      } else {
        this.setState(
          {
            pendingImageElementId: imageElement.id,
          },
          () => {
            this.insertImageElement(
              imageElement,
              imageFile,
              /* showCursorImagePreview */ true,
            );
          },
        );
      }
    } catch (error: any) {
      if (error.name !== "AbortError") {
        console.error(error);
      } else {
        console.warn(error);
      }
      this.setState(
        {
          pendingImageElementId: null,
          editingElement: null,
          activeTool: updateActiveTool(this.state, { type: "selection" }),
        },
        () => {
          this.actionManager.executeAction(actionFinalize);
        },
      );
    }
  };

  private initializeImageDimensions = (
    imageElement: ExcalidrawImageElement,
    forceNaturalSize = false,
  ) => {
    const image =
      isInitializedImageElement(imageElement) &&
      this.imageCache.get(imageElement.fileId)?.image;

    if (!image || image instanceof Promise) {
      if (
        imageElement.width < DRAGGING_THRESHOLD / this.state.zoom.value &&
        imageElement.height < DRAGGING_THRESHOLD / this.state.zoom.value
      ) {
        const placeholderSize = 100 / this.state.zoom.value;
        mutateElement(imageElement, {
          x: imageElement.x - placeholderSize / 2,
          y: imageElement.y - placeholderSize / 2,
          width: placeholderSize,
          height: placeholderSize,
        });
      }

      return;
    }

    if (
      forceNaturalSize ||
      // if user-created bounding box is below threshold, assume the
      // intention was to click instead of drag, and use the image's
      // intrinsic size
      (imageElement.width < DRAGGING_THRESHOLD / this.state.zoom.value &&
        imageElement.height < DRAGGING_THRESHOLD / this.state.zoom.value)
    ) {
      const minHeight = Math.max(this.state.height - 120, 160);
      // max 65% of canvas height, clamped to <300px, vh - 120px>
      const maxHeight = Math.min(
        minHeight,
        Math.floor(this.state.height * 0.5) / this.state.zoom.value,
      );

      const height = Math.min(image.naturalHeight, maxHeight);
      const width = height * (image.naturalWidth / image.naturalHeight);

      // add current imageElement width/height to account for previous centering
      // of the placeholder image
      const x = imageElement.x + imageElement.width / 2 - width / 2;
      const y = imageElement.y + imageElement.height / 2 - height / 2;

      mutateElement(imageElement, { x, y, width, height });
    }
  };

  /** updates image cache, refreshing updated elements and/or setting status
      to error for images that fail during <img> element creation */
  private updateImageCache = async (
    elements: readonly InitializedExcalidrawImageElement[],
    files = this.files,
  ) => {
    const { updatedFiles, erroredFiles } = await _updateImageCache({
      imageCache: this.imageCache,
      fileIds: elements.map((element) => element.fileId),
      files,
    });
    if (updatedFiles.size || erroredFiles.size) {
      for (const element of elements) {
        if (updatedFiles.has(element.fileId)) {
          ShapeCache.delete(element);
        }
      }
    }
    if (erroredFiles.size) {
      this.scene.replaceAllElements(
        this.scene.getElementsIncludingDeleted().map((element) => {
          if (
            isInitializedImageElement(element) &&
            erroredFiles.has(element.fileId)
          ) {
            return newElementWith(element, {
              status: "error",
            });
          }
          return element;
        }),
      );
    }

    return { updatedFiles, erroredFiles };
  };

  /** adds new images to imageCache and re-renders if needed */
  private addNewImagesToImageCache = async (
    imageElements: InitializedExcalidrawImageElement[] = getInitializedImageElements(
      this.scene.getNonDeletedElements(),
    ),
    files: BinaryFiles = this.files,
  ) => {
    const uncachedImageElements = imageElements.filter(
      (element) => !element.isDeleted && !this.imageCache.has(element.fileId),
    );

    if (uncachedImageElements.length) {
      const { updatedFiles } = await this.updateImageCache(
        uncachedImageElements,
        files,
      );
      if (updatedFiles.size) {
        this.scene.triggerUpdate();
      }
    }
  };

  /** generally you should use `addNewImagesToImageCache()` directly if you need
   *  to render new images. This is just a failsafe  */
  private scheduleImageRefresh = throttle(() => {
    this.addNewImagesToImageCache();
  }, IMAGE_RENDER_TIMEOUT);

  private updateBindingEnabledOnPointerMove = (
    event: React.PointerEvent<HTMLElement>,
  ) => {
    const shouldEnableBinding = shouldEnableBindingForPointerEvent(event);
    if (this.state.isBindingEnabled !== shouldEnableBinding) {
      this.setState({ isBindingEnabled: shouldEnableBinding });
    }
  };

  private maybeSuggestBindingAtCursor = (pointerCoords: {
    x: number;
    y: number;
  }): void => {
    const hoveredBindableElement = getHoveredElementForBinding(
      pointerCoords,
      this.scene.getNonDeletedElements(),
      this.scene.getNonDeletedElementsMap(),
    );
    this.setState({
      suggestedBindings:
        hoveredBindableElement != null ? [hoveredBindableElement] : [],
    });
  };

  private maybeSuggestBindingsForLinearElementAtCoords = (
    linearElement: NonDeleted<ExcalidrawLinearElement>,
    /** scene coords */
    pointerCoords: {
      x: number;
      y: number;
    }[],
    // During line creation the start binding hasn't been written yet
    // into `linearElement`
    oppositeBindingBoundElement?: ExcalidrawBindableElement | null,
  ): void => {
    if (!pointerCoords.length) {
      return;
    }

    const suggestedBindings = pointerCoords.reduce(
      (acc: NonDeleted<ExcalidrawBindableElement>[], coords) => {
        const hoveredBindableElement = getHoveredElementForBinding(
          coords,
          this.scene.getNonDeletedElements(),
          this.scene.getNonDeletedElementsMap(),
          isArrowElement(linearElement) && isElbowArrow(linearElement),
        );
        if (
          hoveredBindableElement != null &&
          !isLinearElementSimpleAndAlreadyBound(
            linearElement,
            oppositeBindingBoundElement?.id,
            hoveredBindableElement,
          )
        ) {
          acc.push(hoveredBindableElement);
        }
        return acc;
      },
      [],
    );

    this.setState({ suggestedBindings });
  };

  private clearSelection(hitElement: ExcalidrawElement | null): void {
    this.setState((prevState) => ({
      selectedElementIds: makeNextSelectedElementIds({}, prevState),
      activeEmbeddable: null,
      selectedGroupIds: {},
      // Continue editing the same group if the user selected a different
      // element from it
      editingGroupId:
        prevState.editingGroupId &&
        hitElement != null &&
        isElementInGroup(hitElement, prevState.editingGroupId)
          ? prevState.editingGroupId
          : null,
    }));
    this.setState({
      selectedElementIds: makeNextSelectedElementIds({}, this.state),
      activeEmbeddable: null,
      previousSelectedElementIds: this.state.selectedElementIds,
    });
  }

  private handleInteractiveCanvasRef = (canvas: HTMLCanvasElement | null) => {
    // canvas is null when unmounting
    if (canvas !== null) {
      this.interactiveCanvas = canvas;

      // -----------------------------------------------------------------------
      // NOTE wheel, touchstart, touchend events must be registered outside
      // of react because react binds them them passively (so we can't prevent
      // default on them)
      this.interactiveCanvas.addEventListener(EVENT.WHEEL, this.handleWheel);
      this.interactiveCanvas.addEventListener(
        EVENT.TOUCH_START,
        this.onTouchStart,
      );
      this.interactiveCanvas.addEventListener(EVENT.TOUCH_END, this.onTouchEnd);
      // -----------------------------------------------------------------------
    } else {
      this.interactiveCanvas?.removeEventListener(
        EVENT.WHEEL,
        this.handleWheel,
      );
      this.interactiveCanvas?.removeEventListener(
        EVENT.TOUCH_START,
        this.onTouchStart,
      );
      this.interactiveCanvas?.removeEventListener(
        EVENT.TOUCH_END,
        this.onTouchEnd,
      );
    }
  };

  private handleAppOnDrop = async (event: React.DragEvent<HTMLDivElement>) => {
    // must be retrieved first, in the same frame
    const { file, fileHandle } = await getFileFromEvent(event);
    const { x: sceneX, y: sceneY } = viewportCoordsToSceneCoords(
      event,
      this.state,
    );

    try {
      // if image tool not supported, don't show an error here and let it fall
      // through so we still support importing scene data from images. If no
      // scene data encoded, we'll show an error then
      if (isSupportedImageFile(file) && this.isToolSupported("image")) {
        // first attempt to decode scene from the image if it's embedded
        // ---------------------------------------------------------------------

        if (file?.type === MIME_TYPES.png || file?.type === MIME_TYPES.svg) {
          try {
            const scene = await loadFromBlob(
              file,
              this.state,
              this.scene.getElementsIncludingDeleted(),
              fileHandle,
            );
            this.syncActionResult({
              ...scene,
              appState: {
                ...(scene.appState || this.state),
                isLoading: false,
              },
              replaceFiles: true,
              storeAction: StoreAction.CAPTURE,
            });
            return;
          } catch (error: any) {
            // Don't throw for image scene daa
            if (error.name !== "EncodingError") {
              throw new Error(t("alerts.couldNotLoadInvalidFile"));
            }
          }
        }

        // if no scene is embedded or we fail for whatever reason, fall back
        // to importing as regular image
        // ---------------------------------------------------------------------

        const imageElement = this.createImageElement({ sceneX, sceneY });
        this.insertImageElement(imageElement, file);
        this.initializeImageDimensions(imageElement);
        this.setState({
          selectedElementIds: makeNextSelectedElementIds(
            { [imageElement.id]: true },
            this.state,
          ),
        });

        return;
      }
    } catch (error: any) {
      return this.setState({
        isLoading: false,
        errorMessage: error.message,
      });
    }

    const libraryJSON = event.dataTransfer.getData(MIME_TYPES.excalidrawlib);
    if (libraryJSON && typeof libraryJSON === "string") {
      try {
        const libraryItems = parseLibraryJSON(libraryJSON);
        this.addElementsFromPasteOrLibrary({
          elements: distributeLibraryItemsOnSquareGrid(libraryItems),
          position: event,
          files: null,
        });
      } catch (error: any) {
        this.setState({ errorMessage: error.message });
      }
      return;
    }

    if (file) {
      // Attempt to parse an excalidraw/excalidrawlib file
      await this.loadFileToCanvas(file, fileHandle);
    }

    if (event.dataTransfer?.types?.includes("text/plain")) {
      const text = event.dataTransfer?.getData("text");
      if (
        text &&
        embeddableURLValidator(text, this.props.validateEmbeddable) &&
        (/^(http|https):\/\/[^\s/$.?#].[^\s]*$/.test(text) ||
          getEmbedLink(text)?.type === "video")
      ) {
        const embeddable = this.insertEmbeddableElement({
          sceneX,
          sceneY,
          link: normalizeLink(text),
        });
        if (embeddable) {
          this.setState({ selectedElementIds: { [embeddable.id]: true } });
        }
      }
    }
  };

  loadFileToCanvas = async (
    file: File,
    fileHandle: FileSystemHandle | null,
  ) => {
    file = await normalizeFile(file);
    try {
      const elements = this.scene.getElementsIncludingDeleted();
      let ret;
      try {
        ret = await loadSceneOrLibraryFromBlob(
          file,
          this.state,
          elements,
          fileHandle,
        );
      } catch (error: any) {
        const imageSceneDataError = error instanceof ImageSceneDataError;
        if (
          imageSceneDataError &&
          error.code === "IMAGE_NOT_CONTAINS_SCENE_DATA" &&
          !this.isToolSupported("image")
        ) {
          this.setState({
            isLoading: false,
            errorMessage: t("errors.imageToolNotSupported"),
          });
          return;
        }
        const errorMessage = imageSceneDataError
          ? t("alerts.cannotRestoreFromImage")
          : t("alerts.couldNotLoadInvalidFile");
        this.setState({
          isLoading: false,
          errorMessage,
        });
      }
      if (!ret) {
        return;
      }

      if (ret.type === MIME_TYPES.excalidraw) {
        // restore the fractional indices by mutating elements
        syncInvalidIndices(elements.concat(ret.data.elements));

        // update the store snapshot for old elements, otherwise we would end up with duplicated fractional indices on undo
        this.store.updateSnapshot(arrayToMap(elements), this.state);

        this.setState({ isLoading: true });
        this.syncActionResult({
          ...ret.data,
          appState: {
            ...(ret.data.appState || this.state),
            isLoading: false,
          },
          replaceFiles: true,
          storeAction: StoreAction.CAPTURE,
        });
      } else if (ret.type === MIME_TYPES.excalidrawlib) {
        await this.library
          .updateLibrary({
            libraryItems: file,
            merge: true,
            openLibraryMenu: true,
          })
          .catch((error) => {
            console.error(error);
            this.setState({ errorMessage: t("errors.importLibraryError") });
          });
      }
    } catch (error: any) {
      this.setState({ isLoading: false, errorMessage: error.message });
    }
  };

  private handleCanvasContextMenu = (
    event: React.MouseEvent<HTMLElement | HTMLCanvasElement>,
  ) => {
    event.preventDefault();

    if (
      (("pointerType" in event.nativeEvent &&
        event.nativeEvent.pointerType === "touch") ||
        ("pointerType" in event.nativeEvent &&
          event.nativeEvent.pointerType === "pen" &&
          // always allow if user uses a pen secondary button
          event.button !== POINTER_BUTTON.SECONDARY)) &&
      this.state.activeTool.type !== "selection"
    ) {
      return;
    }

    const { x, y } = viewportCoordsToSceneCoords(event, this.state);
    const element = this.getElementAtPosition(x, y, {
      preferSelected: true,
      includeLockedElements: true,
    });

    const selectedElements = this.scene.getSelectedElements(this.state);
    const isHittingCommonBoundBox =
      this.isHittingCommonBoundingBoxOfSelectedElements(
        { x, y },
        selectedElements,
      );

    const type = element || isHittingCommonBoundBox ? "element" : "canvas";

    const container = this.excalidrawContainerRef.current!;
    const { top: offsetTop, left: offsetLeft } =
      container.getBoundingClientRect();
    const left = event.clientX - offsetLeft;
    const top = event.clientY - offsetTop;

    trackEvent("contextMenu", "openContextMenu", type);

    this.setState(
      {
        ...(element && !this.state.selectedElementIds[element.id]
          ? {
              ...this.state,
              ...selectGroupsForSelectedElements(
                {
                  editingGroupId: this.state.editingGroupId,
                  selectedElementIds: { [element.id]: true },
                },
                this.scene.getNonDeletedElements(),
                this.state,
                this,
              ),
              selectedLinearElement: isLinearElement(element)
                ? new LinearElementEditor(element)
                : null,
            }
          : this.state),
        showHyperlinkPopup: false,
      },
      () => {
        this.setState({
          contextMenu: { top, left, items: this.getContextMenuItems(type) },
        });
      },
    );
  };

  private maybeDragNewGenericElement = (
    pointerDownState: PointerDownState,
    event: MouseEvent | KeyboardEvent,
  ): void => {
    const draggingElement = this.state.draggingElement;
    const pointerCoords = pointerDownState.lastCoords;
    if (!draggingElement) {
      return;
    }
    if (
      draggingElement.type === "selection" &&
      this.state.activeTool.type !== "eraser"
    ) {
      dragNewElement(
        draggingElement,
        this.state.activeTool.type,
        pointerDownState.origin.x,
        pointerDownState.origin.y,
        pointerCoords.x,
        pointerCoords.y,
        distance(pointerDownState.origin.x, pointerCoords.x),
        distance(pointerDownState.origin.y, pointerCoords.y),
        shouldMaintainAspectRatio(event),
        shouldResizeFromCenter(event),
        this.state.zoom.value,
      );
    } else {
      let [gridX, gridY] = getGridPoint(
        pointerCoords.x,
        pointerCoords.y,
        event[KEYS.CTRL_OR_CMD] ? null : this.state.gridSize,
      );

      const image =
        isInitializedImageElement(draggingElement) &&
        this.imageCache.get(draggingElement.fileId)?.image;
      const aspectRatio =
        image && !(image instanceof Promise)
          ? image.width / image.height
          : null;

      this.maybeCacheReferenceSnapPoints(event, [draggingElement]);

      const { snapOffset, snapLines } = snapNewElement(
        draggingElement,
        this.state,
        event,
        {
          x:
            pointerDownState.originInGrid.x +
            (this.state.originSnapOffset?.x ?? 0),
          y:
            pointerDownState.originInGrid.y +
            (this.state.originSnapOffset?.y ?? 0),
        },
        {
          x: gridX - pointerDownState.originInGrid.x,
          y: gridY - pointerDownState.originInGrid.y,
        },
        this.scene.getNonDeletedElementsMap(),
      );

      gridX += snapOffset.x;
      gridY += snapOffset.y;

      this.setState({
        snapLines,
      });

      dragNewElement(
        draggingElement,
        this.state.activeTool.type,
        pointerDownState.originInGrid.x,
        pointerDownState.originInGrid.y,
        gridX,
        gridY,
        distance(pointerDownState.originInGrid.x, gridX),
        distance(pointerDownState.originInGrid.y, gridY),
        isImageElement(draggingElement)
          ? !shouldMaintainAspectRatio(event)
          : shouldMaintainAspectRatio(event),
        shouldResizeFromCenter(event),
        this.state.zoom.value,
        aspectRatio,
        this.state.originSnapOffset,
      );

      // highlight elements that are to be added to frames on frames creation
      if (
        this.state.activeTool.type === TOOL_TYPE.frame ||
        this.state.activeTool.type === TOOL_TYPE.magicframe
      ) {
        this.setState({
          elementsToHighlight: getElementsInResizingFrame(
            this.scene.getNonDeletedElements(),
            draggingElement as ExcalidrawFrameLikeElement,
            this.state,
            this.scene.getNonDeletedElementsMap(),
          ),
        });
      }
    }
  };

  private maybeHandleResize = (
    pointerDownState: PointerDownState,
    event: MouseEvent | KeyboardEvent,
  ): boolean => {
    const selectedElements = this.scene.getSelectedElements(this.state);
    const selectedFrames = selectedElements.filter(
      (element): element is ExcalidrawFrameLikeElement =>
        isFrameLikeElement(element),
    );

    const transformHandleType = pointerDownState.resize.handleType;

    if (selectedFrames.length > 0 && transformHandleType === "rotation") {
      return false;
    }

    this.setState({
      // TODO: rename this state field to "isScaling" to distinguish
      // it from the generic "isResizing" which includes scaling and
      // rotating
      isResizing: transformHandleType && transformHandleType !== "rotation",
      isRotating: transformHandleType === "rotation",
      activeEmbeddable: null,
    });
    const pointerCoords = pointerDownState.lastCoords;
    let [resizeX, resizeY] = getGridPoint(
      pointerCoords.x - pointerDownState.resize.offset.x,
      pointerCoords.y - pointerDownState.resize.offset.y,
      event[KEYS.CTRL_OR_CMD] ? null : this.state.gridSize,
    );

    const frameElementsOffsetsMap = new Map<
      string,
      {
        x: number;
        y: number;
      }
    >();

    selectedFrames.forEach((frame) => {
      const elementsInFrame = getFrameChildren(
        this.scene.getNonDeletedElements(),
        frame.id,
      );

      elementsInFrame.forEach((element) => {
        frameElementsOffsetsMap.set(frame.id + element.id, {
          x: element.x - frame.x,
          y: element.y - frame.y,
        });
      });
    });

    // check needed for avoiding flickering when a key gets pressed
    // during dragging
    if (!this.state.selectedElementsAreBeingDragged) {
      const [gridX, gridY] = getGridPoint(
        pointerCoords.x,
        pointerCoords.y,
        event[KEYS.CTRL_OR_CMD] ? null : this.state.gridSize,
      );

      const dragOffset = {
        x: gridX - pointerDownState.originInGrid.x,
        y: gridY - pointerDownState.originInGrid.y,
      };

      const originalElements = [...pointerDownState.originalElements.values()];

      this.maybeCacheReferenceSnapPoints(event, selectedElements);

      const { snapOffset, snapLines } = snapResizingElements(
        selectedElements,
        getSelectedElements(originalElements, this.state),
        this.state,
        event,
        dragOffset,
        transformHandleType,
      );

      resizeX += snapOffset.x;
      resizeY += snapOffset.y;

      this.setState({
        snapLines,
      });
    }

    if (
      transformElements(
        pointerDownState.originalElements,
        transformHandleType,
        selectedElements,
        this.scene.getElementsMapIncludingDeleted(),
        shouldRotateWithDiscreteAngle(event),
        shouldResizeFromCenter(event),
        selectedElements.some((element) => isImageElement(element))
          ? !shouldMaintainAspectRatio(event)
          : shouldMaintainAspectRatio(event),
        resizeX,
        resizeY,
        pointerDownState.resize.center.x,
        pointerDownState.resize.center.y,
        this.scene,
      )
    ) {
      const suggestedBindings = getSuggestedBindingsForArrows(
        selectedElements,
        this.scene.getNonDeletedElementsMap(),
      );

      const elementsToHighlight = new Set<ExcalidrawElement>();
      selectedFrames.forEach((frame) => {
        getElementsInResizingFrame(
          this.scene.getNonDeletedElements(),
          frame,
          this.state,
          this.scene.getNonDeletedElementsMap(),
        ).forEach((element) => elementsToHighlight.add(element));
      });

      this.setState({
        elementsToHighlight: [...elementsToHighlight],
        suggestedBindings,
      });

      return true;
    }
    return false;
  };

  private getContextMenuItems = (
    type: "canvas" | "element",
  ): ContextMenuItems => {
    const options: ContextMenuItems = [];

    options.push(actionCopyAsPng, actionCopyAsSvg);

    // canvas contextMenu
    // -------------------------------------------------------------------------

    if (type === "canvas") {
      if (this.state.viewModeEnabled) {
        return [
          ...options,
          actionToggleGridMode,
          actionToggleZenMode,
          actionToggleViewMode,
          actionToggleStats,
        ];
      }

      return [
        actionPaste,
        CONTEXT_MENU_SEPARATOR,
        actionCopyAsPng,
        actionCopyAsSvg,
        copyText,
        CONTEXT_MENU_SEPARATOR,
        actionSelectAll,
        actionUnlockAllElements,
        CONTEXT_MENU_SEPARATOR,
        actionToggleGridMode,
        actionToggleObjectsSnapMode,
        actionToggleZenMode,
        actionToggleViewMode,
        actionToggleStats,
      ];
    }

    // element contextMenu
    // -------------------------------------------------------------------------

    options.push(copyText);

    if (this.state.viewModeEnabled) {
      return [actionCopy, ...options];
    }

    return [
      CONTEXT_MENU_SEPARATOR,
      actionCut,
      actionCopy,
      actionPaste,
      actionSelectAllElementsInFrame,
      actionRemoveAllElementsFromFrame,
      CONTEXT_MENU_SEPARATOR,
      ...options,
      CONTEXT_MENU_SEPARATOR,
      actionCopyStyles,
      actionPasteStyles,
      CONTEXT_MENU_SEPARATOR,
      actionGroup,
      actionTextAutoResize,
      actionUnbindText,
      actionBindText,
      actionWrapTextInContainer,
      actionUngroup,
      CONTEXT_MENU_SEPARATOR,
      actionAddToLibrary,
      CONTEXT_MENU_SEPARATOR,
      actionSendBackward,
      actionBringForward,
      actionSendToBack,
      actionBringToFront,
      CONTEXT_MENU_SEPARATOR,
      actionFlipHorizontal,
      actionFlipVertical,
      CONTEXT_MENU_SEPARATOR,
      actionToggleLinearEditor,
      actionLink,
      actionDuplicateSelection,
      actionToggleElementLock,
      CONTEXT_MENU_SEPARATOR,
      actionDeleteSelected,
    ];
  };

  private handleWheel = withBatchedUpdates(
    (
      event: WheelEvent | React.WheelEvent<HTMLDivElement | HTMLCanvasElement>,
    ) => {
      event.preventDefault();
      if (isPanning) {
        return;
      }

      const { deltaX, deltaY } = event;
      // note that event.ctrlKey is necessary to handle pinch zooming
      if (event.metaKey || event.ctrlKey) {
        const sign = Math.sign(deltaY);
        const MAX_STEP = ZOOM_STEP * 100;
        const absDelta = Math.abs(deltaY);
        let delta = deltaY;
        if (absDelta > MAX_STEP) {
          delta = MAX_STEP * sign;
        }

        let newZoom = this.state.zoom.value - delta / 100;
        // increase zoom steps the more zoomed-in we are (applies to >100% only)
        newZoom +=
          Math.log10(Math.max(1, this.state.zoom.value)) *
          -sign *
          // reduced amplification for small deltas (small movements on a trackpad)
          Math.min(1, absDelta / 20);

        this.translateCanvas((state) => ({
          ...getStateForZoom(
            {
              viewportX: this.lastViewportPosition.x,
              viewportY: this.lastViewportPosition.y,
              nextZoom: getNormalizedZoom(newZoom),
            },
            state,
          ),
          shouldCacheIgnoreZoom: true,
        }));
        this.resetShouldCacheIgnoreZoomDebounced();
        return;
      }

      // scroll horizontally when shift pressed
      if (event.shiftKey) {
        this.translateCanvas(({ zoom, scrollX }) => ({
          // on Mac, shift+wheel tends to result in deltaX
          scrollX: scrollX - (deltaY || deltaX) / zoom.value,
        }));
        return;
      }

      this.translateCanvas(({ zoom, scrollX, scrollY }) => ({
        scrollX: scrollX - deltaX / zoom.value,
        scrollY: scrollY - deltaY / zoom.value,
      }));
    },
  );

  private getTextWysiwygSnappedToCenterPosition(
    x: number,
    y: number,
    appState: AppState,
    container?: ExcalidrawTextContainer | null,
  ) {
    if (container) {
      let elementCenterX = container.x + container.width / 2;
      let elementCenterY = container.y + container.height / 2;

      const elementCenter = getContainerCenter(
        container,
        appState,
        this.scene.getNonDeletedElementsMap(),
      );
      if (elementCenter) {
        elementCenterX = elementCenter.x;
        elementCenterY = elementCenter.y;
      }
      const distanceToCenter = Math.hypot(
        x - elementCenterX,
        y - elementCenterY,
      );
      const isSnappedToCenter =
        distanceToCenter < TEXT_TO_CENTER_SNAP_THRESHOLD;
      if (isSnappedToCenter) {
        const { x: viewportX, y: viewportY } = sceneCoordsToViewportCoords(
          { sceneX: elementCenterX, sceneY: elementCenterY },
          appState,
        );
        return { viewportX, viewportY, elementCenterX, elementCenterY };
      }
    }
  }

  private savePointer = (x: number, y: number, button: "up" | "down") => {
    if (!x || !y) {
      return;
    }
    const { x: sceneX, y: sceneY } = viewportCoordsToSceneCoords(
      { clientX: x, clientY: y },
      this.state,
    );

    if (isNaN(sceneX) || isNaN(sceneY)) {
      // sometimes the pointer goes off screen
    }

    const pointer: CollaboratorPointer = {
      x: sceneX,
      y: sceneY,
      tool: this.state.activeTool.type === "laser" ? "laser" : "pointer",
    };

    this.props.onPointerUpdate?.({
      pointer,
      button,
      pointersMap: gesture.pointers,
    });
  };

  private resetShouldCacheIgnoreZoomDebounced = debounce(() => {
    if (!this.unmounted) {
      this.setState({ shouldCacheIgnoreZoom: false });
    }
  }, 300);

  private updateDOMRect = (cb?: () => void) => {
    if (this.excalidrawContainerRef?.current) {
      const excalidrawContainer = this.excalidrawContainerRef.current;
      const {
        width,
        height,
        left: offsetLeft,
        top: offsetTop,
      } = excalidrawContainer.getBoundingClientRect();
      const {
        width: currentWidth,
        height: currentHeight,
        offsetTop: currentOffsetTop,
        offsetLeft: currentOffsetLeft,
      } = this.state;

      if (
        width === currentWidth &&
        height === currentHeight &&
        offsetLeft === currentOffsetLeft &&
        offsetTop === currentOffsetTop
      ) {
        if (cb) {
          cb();
        }
        return;
      }

      this.setState(
        {
          width,
          height,
          offsetLeft,
          offsetTop,
        },
        () => {
          cb && cb();
        },
      );
    }
  };

  public refresh = () => {
    this.setState({ ...this.getCanvasOffsets() });
  };

  private getCanvasOffsets(): Pick<AppState, "offsetTop" | "offsetLeft"> {
    if (this.excalidrawContainerRef?.current) {
      const excalidrawContainer = this.excalidrawContainerRef.current;
      const { left, top } = excalidrawContainer.getBoundingClientRect();
      return {
        offsetLeft: left,
        offsetTop: top,
      };
    }
    return {
      offsetLeft: 0,
      offsetTop: 0,
    };
  }

  private async updateLanguage() {
    const currentLang =
      languages.find((lang) => lang.code === this.props.langCode) ||
      defaultLang;
    await setLanguage(currentLang);
    this.setAppState({});
  }
}

// -----------------------------------------------------------------------------
// TEST HOOKS
// -----------------------------------------------------------------------------
declare global {
  interface Window {
    h: {
      scene: Scene;
      elements: readonly ExcalidrawElement[];
      state: AppState;
      setState: React.Component<any, AppState>["setState"];
      app: InstanceType<typeof App>;
      history: History;
      store: Store;
    };
  }
}

export const createTestHook = () => {
  if (import.meta.env.MODE === ENV.TEST || import.meta.env.DEV) {
    window.h = window.h || ({} as Window["h"]);

    Object.defineProperties(window.h, {
      elements: {
        configurable: true,
        get() {
          return this.app?.scene.getElementsIncludingDeleted();
        },
        set(elements: ExcalidrawElement[]) {
          return this.app?.scene.replaceAllElements(
            syncInvalidIndices(elements),
          );
        },
      },
      scene: {
        configurable: true,
        get() {
          return this.app?.scene;
        },
      },
    });
  }
};

createTestHook();
export default App;<|MERGE_RESOLUTION|>--- conflicted
+++ resolved
@@ -5372,11 +5372,7 @@
         }
         if (isElbowArrow(multiElement)) {
           mutateElbowArrow(
-<<<<<<< HEAD
-            multiElement as ExcalidrawArrowElement,
-=======
             multiElement,
->>>>>>> 84d89b9a
             this.scene,
             [
               ...points.slice(0, -1),
@@ -7081,26 +7077,16 @@
               roughness: this.state.currentItemRoughness,
               opacity: this.state.currentItemOpacity,
               roundness:
-<<<<<<< HEAD
-                this.state.currentItemRoundness === "round"
-                  ? { type: ROUNDNESS.PROPORTIONAL_RADIUS }
-                  : null,
-=======
                 this.state.currentItemArrowType === ARROW_TYPE.round
                   ? { type: ROUNDNESS.PROPORTIONAL_RADIUS }
                   : // note, roundness doesn't have any effect for elbow arrows,
                     // but it's best to set it to null as well
                     null,
->>>>>>> 84d89b9a
               startArrowhead,
               endArrowhead,
               locked: false,
               frameId: topLayerFrame ? topLayerFrame.id : null,
-<<<<<<< HEAD
-              elbowed: this.state.currentItemElbowArrow,
-=======
               elbowed: this.state.currentItemArrowType === ARROW_TYPE.elbow,
->>>>>>> 84d89b9a
             })
           : newLinearElement({
               type: elementType,
@@ -7120,10 +7106,6 @@
               locked: false,
               frameId: topLayerFrame ? topLayerFrame.id : null,
             });
-<<<<<<< HEAD
-=======
-
->>>>>>> 84d89b9a
       this.setState((prevState) => {
         const nextSelectedElementIds = {
           ...prevState.selectedElementIds,
@@ -7609,21 +7591,6 @@
               event[KEYS.CTRL_OR_CMD] ? null : this.state.gridSize,
             );
 
-<<<<<<< HEAD
-          // TODO: Check if needed to re-add this
-          // if (
-          //   selectedElements.length !== 1 ||
-          //   !isArrowElement(selectedElements[0]) ||
-          //   !pointerDownState.drag.hasOccurred ||
-          //   !!this.state.editingLinearElement
-          // ) {
-          this.setState({
-            suggestedBindings: getSuggestedBindingsForArrows(
-              selectedElements,
-              this.scene.getNonDeletedElementsMap(),
-            ),
-          });
-=======
           if (
             selectedElements.length !== 1 ||
             !isElbowArrow(selectedElements[0])
@@ -7636,7 +7603,6 @@
             });
           }
 
->>>>>>> 84d89b9a
           //}
 
           // We duplicate the selected element if alt is pressed on pointer move
@@ -7779,11 +7745,7 @@
           });
         } else if (points.length > 1 && isElbowArrow(draggingElement)) {
           mutateElbowArrow(
-<<<<<<< HEAD
-            draggingElement as ExcalidrawArrowElement,
-=======
             draggingElement,
->>>>>>> 84d89b9a
             this.scene,
             [...points.slice(0, -1), [dx, dy]],
             [0, 0],
